--- conflicted
+++ resolved
@@ -28,14 +28,11 @@
 	AccessAnalyzerEndpointID             = "access-analyzer"
 	ACMPCAEndpointID                     = "acm-pca"
 	AMPEndpointID                        = "aps"
-<<<<<<< HEAD
 	AppIntegrationsEndpointID            = "app-integrations"
-=======
 	AppConfigEndpointID                  = "appconfig"
 	AmplifyEndpointID                    = "amplify"
 	APIGatewayID                         = "apigateway"
 	APIGatewayV2EndpointID               = "apigateway"
->>>>>>> 787e6038
 	AthenaEndpointID                     = "athena"
 	AuditManagerEndpointID               = "auditmanager"
 	AutoScalingPlansEndpointID           = "autoscaling-plans"
