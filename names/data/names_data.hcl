--- conflicted
+++ resolved
@@ -2917,12 +2917,7 @@
 
 service "imagebuilder" {
   sdk {
-    id             = "imagebuilder"
-<<<<<<< HEAD
-    client_version = [2]
-=======
-    client_version = 1
->>>>>>> 22d44067
+    id = "imagebuilder"
   }
 
   names {
