package aws

import (
	"fmt"
	"log"
	"strings"
	"time"

	"github.com/aws/aws-sdk-go/aws"
	"github.com/aws/aws-sdk-go/aws/awserr"
	dms "github.com/aws/aws-sdk-go/service/databasemigrationservice"
	"github.com/hashicorp/terraform-plugin-sdk/helper/resource"
	"github.com/hashicorp/terraform-plugin-sdk/helper/schema"
	"github.com/hashicorp/terraform-plugin-sdk/helper/validation"
	"github.com/terraform-providers/terraform-provider-aws/aws/internal/keyvaluetags"
)

func resourceAwsDmsEndpoint() *schema.Resource {
	return &schema.Resource{
		Create: resourceAwsDmsEndpointCreate,
		Read:   resourceAwsDmsEndpointRead,
		Update: resourceAwsDmsEndpointUpdate,
		Delete: resourceAwsDmsEndpointDelete,

		Importer: &schema.ResourceImporter{
			State: schema.ImportStatePassthrough,
		},

		Schema: map[string]*schema.Schema{
			"certificate_arn": {
				Type:         schema.TypeString,
				Computed:     true,
				Optional:     true,
				ValidateFunc: validateArn,
			},
			"database_name": {
				Type:     schema.TypeString,
				Optional: true,
			},
			"endpoint_arn": {
				Type:     schema.TypeString,
				Computed: true,
			},
			"endpoint_id": {
				Type:         schema.TypeString,
				Required:     true,
				ForceNew:     true,
				ValidateFunc: validateDmsEndpointId,
			},
			"service_access_role": {
				Type:     schema.TypeString,
				Optional: true,
			},
			"endpoint_type": {
				Type:     schema.TypeString,
				Required: true,
				ValidateFunc: validation.StringInSlice([]string{
					dms.ReplicationEndpointTypeValueSource,
					dms.ReplicationEndpointTypeValueTarget,
				}, false),
			},
			"engine_name": {
				Type:     schema.TypeString,
				Required: true,
				ValidateFunc: validation.StringInSlice([]string{
					"aurora",
					"aurora-postgresql",
					"azuredb",
					"db2",
					"docdb",
					"dynamodb",
					"kinesis",
					"mariadb",
					"mongodb",
					"mysql",
					"oracle",
					"postgres",
					"redshift",
					"s3",
					"sqlserver",
					"sybase",
				}, false),
			},
			"extra_connection_attributes": {
				Type:     schema.TypeString,
				Computed: true,
				Optional: true,
			},
			"kms_key_arn": {
				Type:         schema.TypeString,
				Computed:     true,
				Optional:     true,
				ForceNew:     true,
				ValidateFunc: validateArn,
			},
			"password": {
				Type:      schema.TypeString,
				Optional:  true,
				Sensitive: true,
			},
			"port": {
				Type:     schema.TypeInt,
				Optional: true,
			},
			"server_name": {
				Type:     schema.TypeString,
				Optional: true,
			},
			"ssl_mode": {
				Type:     schema.TypeString,
				Computed: true,
				Optional: true,
				ValidateFunc: validation.StringInSlice([]string{
					dms.DmsSslModeValueNone,
					dms.DmsSslModeValueRequire,
					dms.DmsSslModeValueVerifyCa,
					dms.DmsSslModeValueVerifyFull,
				}, false),
			},
			"tags": tagsSchema(),
			"username": {
				Type:     schema.TypeString,
				Optional: true,
			},
			// With default values as per https://docs.aws.amazon.com/dms/latest/userguide/CHAP_Source.MongoDB.html
			"mongodb_settings": {
				Type:     schema.TypeList,
				Optional: true,
				MaxItems: 1,
				DiffSuppressFunc: func(k, old, new string, d *schema.ResourceData) bool {
					if old == "1" && new == "0" {
						return true
					}
					return false
				},
				Elem: &schema.Resource{
					Schema: map[string]*schema.Schema{
						"auth_type": {
							Type:     schema.TypeString,
							Optional: true,
<<<<<<< HEAD
							Default:  dms.AuthTypeValuePassword,
=======
							Default:  "PASSWORD",
							DiffSuppressFunc: func(k, old, new string, d *schema.ResourceData) bool {
								return strings.EqualFold(old, new)
							},
>>>>>>> a7d3ac8d
						},
						"auth_mechanism": {
							Type:     schema.TypeString,
							Optional: true,
<<<<<<< HEAD
							Default:  dms.AuthMechanismValueDefault,
=======
							Default:  "DEFAULT",
							DiffSuppressFunc: func(k, old, new string, d *schema.ResourceData) bool {
								return strings.EqualFold(old, new)
							},
>>>>>>> a7d3ac8d
						},
						"nesting_level": {
							Type:     schema.TypeString,
							Optional: true,
<<<<<<< HEAD
							Default:  dms.NestingLevelValueNone,
=======
							Default:  "NONE",
							DiffSuppressFunc: func(k, old, new string, d *schema.ResourceData) bool {
								return strings.EqualFold(old, new)
							},
>>>>>>> a7d3ac8d
						},
						"extract_doc_id": {
							Type:     schema.TypeString,
							Optional: true,
							Default:  "false",
						},
						"docs_to_investigate": {
							Type:     schema.TypeString,
							Optional: true,
							Default:  "1000",
						},
						"auth_source": {
							Type:     schema.TypeString,
							Optional: true,
							Default:  "admin",
						},
					},
				},
			},
			"s3_settings": {
				Type:     schema.TypeList,
				Optional: true,
				MaxItems: 1,
				DiffSuppressFunc: func(k, old, new string, d *schema.ResourceData) bool {
					if old == "1" && new == "0" {
						return true
					}
					return false
				},
				Elem: &schema.Resource{
					Schema: map[string]*schema.Schema{
						"service_access_role_arn": {
							Type:     schema.TypeString,
							Optional: true,
							Default:  "",
						},
						"external_table_definition": {
							Type:     schema.TypeString,
							Optional: true,
							Default:  "",
						},
						"csv_row_delimiter": {
							Type:     schema.TypeString,
							Optional: true,
							Default:  "\\n",
						},
						"csv_delimiter": {
							Type:     schema.TypeString,
							Optional: true,
							Default:  ",",
						},
						"bucket_folder": {
							Type:     schema.TypeString,
							Optional: true,
							Default:  "",
						},
						"bucket_name": {
							Type:     schema.TypeString,
							Optional: true,
							Default:  "",
						},
						"compression_type": {
							Type:     schema.TypeString,
							Optional: true,
							Default:  "NONE",
						},
					},
				},
			},
			"kinesis_settings": {
				Type:     schema.TypeList,
				Optional: true,
				MaxItems: 1,
				DiffSuppressFunc: func(k, old, new string, d *schema.ResourceData) bool {
					if old == "1" && new == "0" {
						return true
					}
					return false
				},
				Elem: &schema.Resource{
					Schema: map[string]*schema.Schema{
						"message_format": {
							Type:     schema.TypeString,
							Optional: true,
							ValidateFunc: validation.StringInSlice([]string{
								"JSON",
							}, false),
							Default: "JSON",
						},
						"service_access_role_arn": {
							Type:     schema.TypeString,
							Optional: true,
							Default:  "",
						},
						"stream_arn": {
							Type:     schema.TypeString,
							Optional: true,
							Default:  "",
						},
					},
				},
			},
		},
	}
}

func resourceAwsDmsEndpointCreate(d *schema.ResourceData, meta interface{}) error {
	conn := meta.(*AWSClient).dmsconn

	request := &dms.CreateEndpointInput{
		EndpointIdentifier: aws.String(d.Get("endpoint_id").(string)),
		EndpointType:       aws.String(d.Get("endpoint_type").(string)),
		EngineName:         aws.String(d.Get("engine_name").(string)),
		Tags:               keyvaluetags.New(d.Get("tags").(map[string]interface{})).IgnoreAws().DatabasemigrationserviceTags(),
	}

	switch d.Get("engine_name").(string) {
	// if dynamodb then add required params
	case "dynamodb":
		request.DynamoDbSettings = &dms.DynamoDbSettings{
			ServiceAccessRoleArn: aws.String(d.Get("service_access_role").(string)),
		}
	case "kinesis":
		request.KinesisSettings = &dms.KinesisSettings{
			MessageFormat:        aws.String(d.Get("kinesis_settings.0.message_format").(string)),
			ServiceAccessRoleArn: aws.String(d.Get("kinesis_settings.0.service_access_role_arn").(string)),
			StreamArn:            aws.String(d.Get("kinesis_settings.0.stream_arn").(string)),
		}
	case "mongodb":
		request.MongoDbSettings = &dms.MongoDbSettings{
			Username:     aws.String(d.Get("username").(string)),
			Password:     aws.String(d.Get("password").(string)),
			ServerName:   aws.String(d.Get("server_name").(string)),
			Port:         aws.Int64(int64(d.Get("port").(int))),
			DatabaseName: aws.String(d.Get("database_name").(string)),
			KmsKeyId:     aws.String(d.Get("kms_key_arn").(string)),

			AuthType:          aws.String(d.Get("mongodb_settings.0.auth_type").(string)),
			AuthMechanism:     aws.String(d.Get("mongodb_settings.0.auth_mechanism").(string)),
			NestingLevel:      aws.String(d.Get("mongodb_settings.0.nesting_level").(string)),
			ExtractDocId:      aws.String(d.Get("mongodb_settings.0.extract_doc_id").(string)),
			DocsToInvestigate: aws.String(d.Get("mongodb_settings.0.docs_to_investigate").(string)),
			AuthSource:        aws.String(d.Get("mongodb_settings.0.auth_source").(string)),
		}

		// Set connection info in top-level namespace as well
		request.Username = aws.String(d.Get("username").(string))
		request.Password = aws.String(d.Get("password").(string))
		request.ServerName = aws.String(d.Get("server_name").(string))
		request.Port = aws.Int64(int64(d.Get("port").(int)))
		request.DatabaseName = aws.String(d.Get("database_name").(string))
	case "s3":
		request.S3Settings = &dms.S3Settings{
			ServiceAccessRoleArn:    aws.String(d.Get("s3_settings.0.service_access_role_arn").(string)),
			ExternalTableDefinition: aws.String(d.Get("s3_settings.0.external_table_definition").(string)),
			CsvRowDelimiter:         aws.String(d.Get("s3_settings.0.csv_row_delimiter").(string)),
			CsvDelimiter:            aws.String(d.Get("s3_settings.0.csv_delimiter").(string)),
			BucketFolder:            aws.String(d.Get("s3_settings.0.bucket_folder").(string)),
			BucketName:              aws.String(d.Get("s3_settings.0.bucket_name").(string)),
			CompressionType:         aws.String(d.Get("s3_settings.0.compression_type").(string)),
		}
	default:
		request.Password = aws.String(d.Get("password").(string))
		request.Port = aws.Int64(int64(d.Get("port").(int)))
		request.ServerName = aws.String(d.Get("server_name").(string))
		request.Username = aws.String(d.Get("username").(string))

		if v, ok := d.GetOk("database_name"); ok {
			request.DatabaseName = aws.String(v.(string))
		}
		if v, ok := d.GetOk("extra_connection_attributes"); ok {
			request.ExtraConnectionAttributes = aws.String(v.(string))
		}
		if v, ok := d.GetOk("kms_key_arn"); ok {
			request.KmsKeyId = aws.String(v.(string))
		}
	}

	if v, ok := d.GetOk("certificate_arn"); ok {
		request.CertificateArn = aws.String(v.(string))
	}
	if v, ok := d.GetOk("ssl_mode"); ok {
		request.SslMode = aws.String(v.(string))
	}

	log.Println("[DEBUG] DMS create endpoint:", request)

	err := resource.Retry(5*time.Minute, func() *resource.RetryError {
		_, err := conn.CreateEndpoint(request)
		if isAWSErr(err, "AccessDeniedFault", "") {
			return resource.RetryableError(err)
		}
		if err != nil {
			return resource.NonRetryableError(err)
		}

		// Successful delete
		return nil
	})
	if isResourceTimeoutError(err) {
		_, err = conn.CreateEndpoint(request)
	}
	if err != nil {
		return fmt.Errorf("Error creating DMS endpoint: %s", err)
	}

	d.SetId(d.Get("endpoint_id").(string))
	return resourceAwsDmsEndpointRead(d, meta)
}

func resourceAwsDmsEndpointRead(d *schema.ResourceData, meta interface{}) error {
	conn := meta.(*AWSClient).dmsconn

	response, err := conn.DescribeEndpoints(&dms.DescribeEndpointsInput{
		Filters: []*dms.Filter{
			{
				Name:   aws.String("endpoint-id"),
				Values: []*string{aws.String(d.Id())}, // Must use d.Id() to work with import.
			},
		},
	})
	if err != nil {
		if dmserr, ok := err.(awserr.Error); ok && dmserr.Code() == "ResourceNotFoundFault" {
			log.Printf("[DEBUG] DMS Replication Endpoint %q Not Found", d.Id())
			d.SetId("")
			return nil
		}
		return err
	}

	err = resourceAwsDmsEndpointSetState(d, response.Endpoints[0])
	if err != nil {
		return err
	}

	tags, err := keyvaluetags.DatabasemigrationserviceListTags(conn, d.Get("endpoint_arn").(string))

	if err != nil {
		return fmt.Errorf("error listing tags for DMS Endpoint (%s): %s", d.Get("endpoint_arn").(string), err)
	}

	if err := d.Set("tags", tags.IgnoreAws().Map()); err != nil {
		return fmt.Errorf("error setting tags: %s", err)
	}

	return nil
}

func resourceAwsDmsEndpointUpdate(d *schema.ResourceData, meta interface{}) error {
	conn := meta.(*AWSClient).dmsconn

	request := &dms.ModifyEndpointInput{
		EndpointArn: aws.String(d.Get("endpoint_arn").(string)),
	}
	hasChanges := false

	if d.HasChange("endpoint_type") {
		request.EndpointType = aws.String(d.Get("endpoint_type").(string))
		hasChanges = true
	}

	if d.HasChange("certificate_arn") {
		request.CertificateArn = aws.String(d.Get("certificate_arn").(string))
		hasChanges = true
	}

	if d.HasChange("service_access_role") {
		request.DynamoDbSettings = &dms.DynamoDbSettings{
			ServiceAccessRoleArn: aws.String(d.Get("service_access_role").(string)),
		}
		hasChanges = true
	}

	if d.HasChange("endpoint_type") {
		request.EndpointType = aws.String(d.Get("endpoint_type").(string))
		hasChanges = true
	}

	if d.HasChange("engine_name") {
		request.EngineName = aws.String(d.Get("engine_name").(string))
		hasChanges = true
	}

	if d.HasChange("extra_connection_attributes") {
		request.ExtraConnectionAttributes = aws.String(d.Get("extra_connection_attributes").(string))
		hasChanges = true
	}

	if d.HasChange("ssl_mode") {
		request.SslMode = aws.String(d.Get("ssl_mode").(string))
		hasChanges = true
	}

	if d.HasChange("tags") {
		arn := d.Get("endpoint_arn").(string)
		o, n := d.GetChange("tags")

		if err := keyvaluetags.DatabasemigrationserviceUpdateTags(conn, arn, o, n); err != nil {
			return fmt.Errorf("error updating DMS Endpoint (%s) tags: %s", arn, err)
		}
	}

	switch d.Get("engine_name").(string) {
	case "dynamodb":
		if d.HasChange("service_access_role") {
			request.DynamoDbSettings = &dms.DynamoDbSettings{
				ServiceAccessRoleArn: aws.String(d.Get("service_access_role").(string)),
			}
			hasChanges = true
		}
	case "kinesis":
		if d.HasChange("kinesis_settings.0.service_access_role_arn") ||
			d.HasChange("kinesis_settings.0.stream_arn") {
			// Intentionally omitting MessageFormat, because it's rejected on ModifyEndpoint calls.
			// "An error occurred (InvalidParameterValueException) when calling the ModifyEndpoint
			// operation: Message format  cannot be modified for kinesis endpoints."
			request.KinesisSettings = &dms.KinesisSettings{
				ServiceAccessRoleArn: aws.String(d.Get("kinesis_settings.0.service_access_role_arn").(string)),
				StreamArn:            aws.String(d.Get("kinesis_settings.0.stream_arn").(string)),
			}
			request.EngineName = aws.String(d.Get("engine_name").(string)) // Must be included (should be 'kinesis')
			hasChanges = true
		}
	case "mongodb":
		if d.HasChange("username") ||
			d.HasChange("password") ||
			d.HasChange("server_name") ||
			d.HasChange("port") ||
			d.HasChange("database_name") ||
			d.HasChange("mongodb_settings.0.auth_type") ||
			d.HasChange("mongodb_settings.0.auth_mechanism") ||
			d.HasChange("mongodb_settings.0.nesting_level") ||
			d.HasChange("mongodb_settings.0.extract_doc_id") ||
			d.HasChange("mongodb_settings.0.docs_to_investigate") ||
			d.HasChange("mongodb_settings.0.auth_source") {
			request.MongoDbSettings = &dms.MongoDbSettings{
				Username:     aws.String(d.Get("username").(string)),
				Password:     aws.String(d.Get("password").(string)),
				ServerName:   aws.String(d.Get("server_name").(string)),
				Port:         aws.Int64(int64(d.Get("port").(int))),
				DatabaseName: aws.String(d.Get("database_name").(string)),
				KmsKeyId:     aws.String(d.Get("kms_key_arn").(string)),

				AuthType:          aws.String(d.Get("mongodb_settings.0.auth_type").(string)),
				AuthMechanism:     aws.String(d.Get("mongodb_settings.0.auth_mechanism").(string)),
				NestingLevel:      aws.String(d.Get("mongodb_settings.0.nesting_level").(string)),
				ExtractDocId:      aws.String(d.Get("mongodb_settings.0.extract_doc_id").(string)),
				DocsToInvestigate: aws.String(d.Get("mongodb_settings.0.docs_to_investigate").(string)),
				AuthSource:        aws.String(d.Get("mongodb_settings.0.auth_source").(string)),
			}
			request.EngineName = aws.String(d.Get("engine_name").(string)) // Must be included (should be 'mongodb')

			// Update connection info in top-level namespace as well
			request.Username = aws.String(d.Get("username").(string))
			request.Password = aws.String(d.Get("password").(string))
			request.ServerName = aws.String(d.Get("server_name").(string))
			request.Port = aws.Int64(int64(d.Get("port").(int)))
			request.DatabaseName = aws.String(d.Get("database_name").(string))

			hasChanges = true
		}
	case "s3":
		if d.HasChange("s3_settings.0.service_access_role_arn") ||
			d.HasChange("s3_settings.0.external_table_definition") ||
			d.HasChange("s3_settings.0.csv_row_delimiter") ||
			d.HasChange("s3_settings.0.csv_delimiter") ||
			d.HasChange("s3_settings.0.bucket_folder") ||
			d.HasChange("s3_settings.0.bucket_name") ||
			d.HasChange("s3_settings.0.compression_type") {
			request.S3Settings = &dms.S3Settings{
				ServiceAccessRoleArn:    aws.String(d.Get("s3_settings.0.service_access_role_arn").(string)),
				ExternalTableDefinition: aws.String(d.Get("s3_settings.0.external_table_definition").(string)),
				CsvRowDelimiter:         aws.String(d.Get("s3_settings.0.csv_row_delimiter").(string)),
				CsvDelimiter:            aws.String(d.Get("s3_settings.0.csv_delimiter").(string)),
				BucketFolder:            aws.String(d.Get("s3_settings.0.bucket_folder").(string)),
				BucketName:              aws.String(d.Get("s3_settings.0.bucket_name").(string)),
				CompressionType:         aws.String(d.Get("s3_settings.0.compression_type").(string)),
			}
			request.EngineName = aws.String(d.Get("engine_name").(string)) // Must be included (should be 's3')
			hasChanges = true
		}
	default:
		if d.HasChange("database_name") {
			request.DatabaseName = aws.String(d.Get("database_name").(string))
			hasChanges = true
		}

		if d.HasChange("password") {
			request.Password = aws.String(d.Get("password").(string))
			hasChanges = true
		}

		if d.HasChange("port") {
			request.Port = aws.Int64(int64(d.Get("port").(int)))
			hasChanges = true
		}

		if d.HasChange("server_name") {
			request.ServerName = aws.String(d.Get("server_name").(string))
			hasChanges = true
		}

		if d.HasChange("username") {
			request.Username = aws.String(d.Get("username").(string))
			hasChanges = true
		}
	}

	if hasChanges {
		log.Println("[DEBUG] DMS update endpoint:", request)

		_, err := conn.ModifyEndpoint(request)
		if err != nil {
			return err
		}

		return resourceAwsDmsEndpointRead(d, meta)
	}

	return nil
}

func resourceAwsDmsEndpointDelete(d *schema.ResourceData, meta interface{}) error {
	conn := meta.(*AWSClient).dmsconn

	request := &dms.DeleteEndpointInput{
		EndpointArn: aws.String(d.Get("endpoint_arn").(string)),
	}

	log.Printf("[DEBUG] DMS delete endpoint: %#v", request)

	_, err := conn.DeleteEndpoint(request)
	return err
}

func resourceAwsDmsEndpointSetState(d *schema.ResourceData, endpoint *dms.Endpoint) error {
	d.SetId(*endpoint.EndpointIdentifier)

	d.Set("certificate_arn", endpoint.CertificateArn)
	d.Set("endpoint_arn", endpoint.EndpointArn)
	d.Set("endpoint_id", endpoint.EndpointIdentifier)
	// For some reason the AWS API only accepts lowercase type but returns it as uppercase
	d.Set("endpoint_type", strings.ToLower(*endpoint.EndpointType))
	d.Set("engine_name", endpoint.EngineName)

	switch *endpoint.EngineName {
	case "dynamodb":
		if endpoint.DynamoDbSettings != nil {
			d.Set("service_access_role", endpoint.DynamoDbSettings.ServiceAccessRoleArn)
		} else {
			d.Set("service_access_role", "")
		}
	case "kinesis":
		if err := d.Set("kinesis_settings", flattenDmsKinesisSettings(endpoint.KinesisSettings)); err != nil {
			return fmt.Errorf("Error setting kinesis_settings for DMS: %s", err)
		}
	case "mongodb":
		if endpoint.MongoDbSettings != nil {
			d.Set("username", endpoint.MongoDbSettings.Username)
			d.Set("server_name", endpoint.MongoDbSettings.ServerName)
			d.Set("port", endpoint.MongoDbSettings.Port)
			d.Set("database_name", endpoint.MongoDbSettings.DatabaseName)
		} else {
			d.Set("username", endpoint.Username)
			d.Set("server_name", endpoint.ServerName)
			d.Set("port", endpoint.Port)
			d.Set("database_name", endpoint.DatabaseName)
		}
		if err := d.Set("mongodb_settings", flattenDmsMongoDbSettings(endpoint.MongoDbSettings)); err != nil {
			return fmt.Errorf("Error setting mongodb_settings for DMS: %s", err)
		}
	case "s3":
		if err := d.Set("s3_settings", flattenDmsS3Settings(endpoint.S3Settings)); err != nil {
			return fmt.Errorf("Error setting s3_settings for DMS: %s", err)
		}
	default:
		d.Set("database_name", endpoint.DatabaseName)
		d.Set("extra_connection_attributes", endpoint.ExtraConnectionAttributes)
		d.Set("port", endpoint.Port)
		d.Set("server_name", endpoint.ServerName)
		d.Set("username", endpoint.Username)
	}

	d.Set("kms_key_arn", endpoint.KmsKeyId)
	d.Set("ssl_mode", endpoint.SslMode)

	return nil
}

func flattenDmsMongoDbSettings(settings *dms.MongoDbSettings) []map[string]interface{} {
	if settings == nil {
		return []map[string]interface{}{}
	}

	m := map[string]interface{}{
		"auth_type":           aws.StringValue(settings.AuthType),
		"auth_mechanism":      aws.StringValue(settings.AuthMechanism),
		"nesting_level":       aws.StringValue(settings.NestingLevel),
		"extract_doc_id":      aws.StringValue(settings.ExtractDocId),
		"docs_to_investigate": aws.StringValue(settings.DocsToInvestigate),
		"auth_source":         aws.StringValue(settings.AuthSource),
	}

	// The DMS API returns "scram-sha-1", cf. https://github.com/aws/aws-sdk-go/issues/2522
	if *settings.AuthMechanism == "scram-sha-1" {
		m["auth_mechanism"] = "scram_sha_1"
	}

	return []map[string]interface{}{m}
}

func flattenDmsS3Settings(settings *dms.S3Settings) []map[string]interface{} {
	if settings == nil {
		return []map[string]interface{}{}
	}

	m := map[string]interface{}{
		"service_access_role_arn":   aws.StringValue(settings.ServiceAccessRoleArn),
		"external_table_definition": aws.StringValue(settings.ExternalTableDefinition),
		"csv_row_delimiter":         aws.StringValue(settings.CsvRowDelimiter),
		"csv_delimiter":             aws.StringValue(settings.CsvDelimiter),
		"bucket_folder":             aws.StringValue(settings.BucketFolder),
		"bucket_name":               aws.StringValue(settings.BucketName),
		"compression_type":          aws.StringValue(settings.CompressionType),
	}

	return []map[string]interface{}{m}
}

func flattenDmsKinesisSettings(settings *dms.KinesisSettings) []map[string]interface{} {
	if settings == nil {
		return []map[string]interface{}{}
	}

	m := map[string]interface{}{
		"message_format":          aws.StringValue(settings.MessageFormat),
		"service_access_role_arn": aws.StringValue(settings.ServiceAccessRoleArn),
		"stream_arn":              aws.StringValue(settings.StreamArn),
	}

	return []map[string]interface{}{m}
}<|MERGE_RESOLUTION|>--- conflicted
+++ resolved
@@ -138,38 +138,17 @@
 						"auth_type": {
 							Type:     schema.TypeString,
 							Optional: true,
-<<<<<<< HEAD
 							Default:  dms.AuthTypeValuePassword,
-=======
-							Default:  "PASSWORD",
-							DiffSuppressFunc: func(k, old, new string, d *schema.ResourceData) bool {
-								return strings.EqualFold(old, new)
-							},
->>>>>>> a7d3ac8d
 						},
 						"auth_mechanism": {
 							Type:     schema.TypeString,
 							Optional: true,
-<<<<<<< HEAD
 							Default:  dms.AuthMechanismValueDefault,
-=======
-							Default:  "DEFAULT",
-							DiffSuppressFunc: func(k, old, new string, d *schema.ResourceData) bool {
-								return strings.EqualFold(old, new)
-							},
->>>>>>> a7d3ac8d
 						},
 						"nesting_level": {
 							Type:     schema.TypeString,
 							Optional: true,
-<<<<<<< HEAD
 							Default:  dms.NestingLevelValueNone,
-=======
-							Default:  "NONE",
-							DiffSuppressFunc: func(k, old, new string, d *schema.ResourceData) bool {
-								return strings.EqualFold(old, new)
-							},
->>>>>>> a7d3ac8d
 						},
 						"extract_doc_id": {
 							Type:     schema.TypeString,
