module github.com/hashicorp/terraform-provider-aws

go 1.24.5

// Disable post-quantum X25519MLKEM768 key exchange mechanism
// This causes errors with AWS Network Firewall
godebug tlsmlkem=0

require (
	github.com/ProtonMail/go-crypto v1.3.0
	github.com/YakDriver/go-version v0.1.0
	github.com/YakDriver/regexache v0.24.0
	github.com/YakDriver/smarterr v0.6.0
	github.com/aws/aws-sdk-go-v2 v1.37.2
	github.com/aws/aws-sdk-go-v2/config v1.30.3
	github.com/aws/aws-sdk-go-v2/credentials v1.18.3
	github.com/aws/aws-sdk-go-v2/feature/ec2/imds v1.18.2
	github.com/aws/aws-sdk-go-v2/feature/s3/manager v1.18.3
	github.com/aws/aws-sdk-go-v2/service/accessanalyzer v1.42.0
	github.com/aws/aws-sdk-go-v2/service/account v1.26.0
	github.com/aws/aws-sdk-go-v2/service/acm v1.35.0
	github.com/aws/aws-sdk-go-v2/service/acmpca v1.42.0
	github.com/aws/aws-sdk-go-v2/service/amp v1.36.0
	github.com/aws/aws-sdk-go-v2/service/amplify v1.35.0
	github.com/aws/aws-sdk-go-v2/service/apigateway v1.33.0
	github.com/aws/aws-sdk-go-v2/service/apigatewayv2 v1.30.0
	github.com/aws/aws-sdk-go-v2/service/appconfig v1.40.0
	github.com/aws/aws-sdk-go-v2/service/appfabric v1.14.0
	github.com/aws/aws-sdk-go-v2/service/appflow v1.48.0
	github.com/aws/aws-sdk-go-v2/service/appintegrations v1.34.0
	github.com/aws/aws-sdk-go-v2/service/applicationautoscaling v1.38.0
	github.com/aws/aws-sdk-go-v2/service/applicationinsights v1.32.0
	github.com/aws/aws-sdk-go-v2/service/applicationsignals v1.14.0
	github.com/aws/aws-sdk-go-v2/service/appmesh v1.32.0
	github.com/aws/aws-sdk-go-v2/service/apprunner v1.36.0
	github.com/aws/aws-sdk-go-v2/service/appstream v1.47.1
	github.com/aws/aws-sdk-go-v2/service/appsync v1.49.0
	github.com/aws/aws-sdk-go-v2/service/athena v1.53.0
	github.com/aws/aws-sdk-go-v2/service/auditmanager v1.43.0
	github.com/aws/aws-sdk-go-v2/service/autoscaling v1.56.0
	github.com/aws/aws-sdk-go-v2/service/autoscalingplans v1.27.0
	github.com/aws/aws-sdk-go-v2/service/backup v1.45.0
	github.com/aws/aws-sdk-go-v2/service/batch v1.56.1
	github.com/aws/aws-sdk-go-v2/service/bcmdataexports v1.10.0
	github.com/aws/aws-sdk-go-v2/service/bedrock v1.43.0
	github.com/aws/aws-sdk-go-v2/service/bedrockagent v1.47.0
	github.com/aws/aws-sdk-go-v2/service/bedrockagentcorecontrol v1.2.0
	github.com/aws/aws-sdk-go-v2/service/billing v1.5.0
	github.com/aws/aws-sdk-go-v2/service/budgets v1.35.0
	github.com/aws/aws-sdk-go-v2/service/chatbot v1.12.0
	github.com/aws/aws-sdk-go-v2/service/chime v1.38.0
	github.com/aws/aws-sdk-go-v2/service/chimesdkmediapipelines v1.24.0
	github.com/aws/aws-sdk-go-v2/service/chimesdkvoice v1.24.0
	github.com/aws/aws-sdk-go-v2/service/cleanrooms v1.28.0
	github.com/aws/aws-sdk-go-v2/service/cloud9 v1.31.0
	github.com/aws/aws-sdk-go-v2/service/cloudcontrol v1.26.0
	github.com/aws/aws-sdk-go-v2/service/cloudformation v1.63.0
	github.com/aws/aws-sdk-go-v2/service/cloudfront v1.51.0
	github.com/aws/aws-sdk-go-v2/service/cloudfrontkeyvaluestore v1.11.0
	github.com/aws/aws-sdk-go-v2/service/cloudhsmv2 v1.32.0
	github.com/aws/aws-sdk-go-v2/service/cloudsearch v1.29.0
	github.com/aws/aws-sdk-go-v2/service/cloudtrail v1.51.0
	github.com/aws/aws-sdk-go-v2/service/cloudwatch v1.47.0
	github.com/aws/aws-sdk-go-v2/service/cloudwatchlogs v1.55.0
	github.com/aws/aws-sdk-go-v2/service/codeartifact v1.36.0
	github.com/aws/aws-sdk-go-v2/service/codebuild v1.64.0
	github.com/aws/aws-sdk-go-v2/service/codecatalyst v1.19.0
	github.com/aws/aws-sdk-go-v2/service/codecommit v1.30.0
	github.com/aws/aws-sdk-go-v2/service/codeconnections v1.8.0
	github.com/aws/aws-sdk-go-v2/service/codedeploy v1.32.0
	github.com/aws/aws-sdk-go-v2/service/codeguruprofiler v1.27.0
	github.com/aws/aws-sdk-go-v2/service/codegurureviewer v1.32.0
	github.com/aws/aws-sdk-go-v2/service/codepipeline v1.44.0
	github.com/aws/aws-sdk-go-v2/service/codestarconnections v1.32.0
	github.com/aws/aws-sdk-go-v2/service/codestarnotifications v1.29.0
	github.com/aws/aws-sdk-go-v2/service/cognitoidentity v1.31.0
	github.com/aws/aws-sdk-go-v2/service/cognitoidentityprovider v1.55.0
	github.com/aws/aws-sdk-go-v2/service/comprehend v1.38.0
	github.com/aws/aws-sdk-go-v2/service/computeoptimizer v1.45.0
	github.com/aws/aws-sdk-go-v2/service/configservice v1.55.0
	github.com/aws/aws-sdk-go-v2/service/connect v1.134.0
	github.com/aws/aws-sdk-go-v2/service/connectcases v1.28.0
	github.com/aws/aws-sdk-go-v2/service/controltower v1.24.0
	github.com/aws/aws-sdk-go-v2/service/costandusagereportservice v1.31.0
	github.com/aws/aws-sdk-go-v2/service/costexplorer v1.53.0
	github.com/aws/aws-sdk-go-v2/service/costoptimizationhub v1.18.0
	github.com/aws/aws-sdk-go-v2/service/customerprofiles v1.50.0
	github.com/aws/aws-sdk-go-v2/service/databasemigrationservice v1.55.0
	github.com/aws/aws-sdk-go-v2/service/databrew v1.36.0
	github.com/aws/aws-sdk-go-v2/service/dataexchange v1.37.0
	github.com/aws/aws-sdk-go-v2/service/datapipeline v1.28.0
	github.com/aws/aws-sdk-go-v2/service/datasync v1.52.0
	github.com/aws/aws-sdk-go-v2/service/datazone v1.35.0
	github.com/aws/aws-sdk-go-v2/service/dax v1.26.0
	github.com/aws/aws-sdk-go-v2/service/detective v1.35.0
	github.com/aws/aws-sdk-go-v2/service/devicefarm v1.33.0
	github.com/aws/aws-sdk-go-v2/service/devopsguru v1.37.0
	github.com/aws/aws-sdk-go-v2/service/directconnect v1.34.0
	github.com/aws/aws-sdk-go-v2/service/directoryservice v1.34.0
	github.com/aws/aws-sdk-go-v2/service/dlm v1.32.0
	github.com/aws/aws-sdk-go-v2/service/docdb v1.44.0
	github.com/aws/aws-sdk-go-v2/service/docdbelastic v1.17.0
	github.com/aws/aws-sdk-go-v2/service/drs v1.33.0
	github.com/aws/aws-sdk-go-v2/service/dsql v1.8.0
	github.com/aws/aws-sdk-go-v2/service/dynamodb v1.46.0
	github.com/aws/aws-sdk-go-v2/service/ec2 v1.241.0
	github.com/aws/aws-sdk-go-v2/service/ecr v1.48.0
	github.com/aws/aws-sdk-go-v2/service/ecrpublic v1.35.0
	github.com/aws/aws-sdk-go-v2/service/ecs v1.62.0
	github.com/aws/aws-sdk-go-v2/service/efs v1.38.0
	github.com/aws/aws-sdk-go-v2/service/eks v1.69.0
	github.com/aws/aws-sdk-go-v2/service/elasticache v1.48.0
	github.com/aws/aws-sdk-go-v2/service/elasticbeanstalk v1.31.0
	github.com/aws/aws-sdk-go-v2/service/elasticloadbalancing v1.31.0
	github.com/aws/aws-sdk-go-v2/service/elasticloadbalancingv2 v1.48.0
	github.com/aws/aws-sdk-go-v2/service/elasticsearchservice v1.35.0
	github.com/aws/aws-sdk-go-v2/service/elastictranscoder v1.30.0
	github.com/aws/aws-sdk-go-v2/service/emr v1.52.0
	github.com/aws/aws-sdk-go-v2/service/emrcontainers v1.37.0
	github.com/aws/aws-sdk-go-v2/service/emrserverless v1.34.1
	github.com/aws/aws-sdk-go-v2/service/eventbridge v1.43.0
	github.com/aws/aws-sdk-go-v2/service/evidently v1.26.0
	github.com/aws/aws-sdk-go-v2/service/evs v1.2.0
	github.com/aws/aws-sdk-go-v2/service/finspace v1.31.0
	github.com/aws/aws-sdk-go-v2/service/firehose v1.39.0
	github.com/aws/aws-sdk-go-v2/service/fis v1.35.0
	github.com/aws/aws-sdk-go-v2/service/fms v1.42.0
	github.com/aws/aws-sdk-go-v2/service/fsx v1.57.0
	github.com/aws/aws-sdk-go-v2/service/gamelift v1.44.0
	github.com/aws/aws-sdk-go-v2/service/glacier v1.29.0
	github.com/aws/aws-sdk-go-v2/service/globalaccelerator v1.32.0
	github.com/aws/aws-sdk-go-v2/service/glue v1.123.0
	github.com/aws/aws-sdk-go-v2/service/grafana v1.29.0
	github.com/aws/aws-sdk-go-v2/service/greengrass v1.30.0
	github.com/aws/aws-sdk-go-v2/service/groundstation v1.35.0
	github.com/aws/aws-sdk-go-v2/service/guardduty v1.60.0
	github.com/aws/aws-sdk-go-v2/service/healthlake v1.32.0
	github.com/aws/aws-sdk-go-v2/service/iam v1.45.0
	github.com/aws/aws-sdk-go-v2/service/identitystore v1.30.0
	github.com/aws/aws-sdk-go-v2/service/imagebuilder v1.44.0
	github.com/aws/aws-sdk-go-v2/service/inspector v1.28.0
	github.com/aws/aws-sdk-go-v2/service/inspector2 v1.42.0
	github.com/aws/aws-sdk-go-v2/service/internetmonitor v1.23.0
	github.com/aws/aws-sdk-go-v2/service/invoicing v1.5.0
	github.com/aws/aws-sdk-go-v2/service/iot v1.67.0
	github.com/aws/aws-sdk-go-v2/service/ivs v1.45.0
	github.com/aws/aws-sdk-go-v2/service/ivschat v1.19.0
	github.com/aws/aws-sdk-go-v2/service/kafka v1.41.0
	github.com/aws/aws-sdk-go-v2/service/kafkaconnect v1.25.0
	github.com/aws/aws-sdk-go-v2/service/kendra v1.58.0
	github.com/aws/aws-sdk-go-v2/service/keyspaces v1.21.0
	github.com/aws/aws-sdk-go-v2/service/kinesis v1.37.0
	github.com/aws/aws-sdk-go-v2/service/kinesisanalytics v1.28.0
	github.com/aws/aws-sdk-go-v2/service/kinesisanalyticsv2 v1.34.0
	github.com/aws/aws-sdk-go-v2/service/kinesisvideo v1.30.0
	github.com/aws/aws-sdk-go-v2/service/kms v1.43.0
	github.com/aws/aws-sdk-go-v2/service/lakeformation v1.43.0
	github.com/aws/aws-sdk-go-v2/service/lambda v1.75.0
	github.com/aws/aws-sdk-go-v2/service/launchwizard v1.11.0
	github.com/aws/aws-sdk-go-v2/service/lexmodelbuildingservice v1.31.0
	github.com/aws/aws-sdk-go-v2/service/lexmodelsv2 v1.54.0
	github.com/aws/aws-sdk-go-v2/service/licensemanager v1.34.1
	github.com/aws/aws-sdk-go-v2/service/lightsail v1.46.0
	github.com/aws/aws-sdk-go-v2/service/location v1.47.0
	github.com/aws/aws-sdk-go-v2/service/lookoutmetrics v1.34.0
	github.com/aws/aws-sdk-go-v2/service/m2 v1.23.0
	github.com/aws/aws-sdk-go-v2/service/macie2 v1.47.0
	github.com/aws/aws-sdk-go-v2/service/mediaconnect v1.42.0
	github.com/aws/aws-sdk-go-v2/service/mediaconvert v1.79.0
	github.com/aws/aws-sdk-go-v2/service/medialive v1.78.0
	github.com/aws/aws-sdk-go-v2/service/mediapackage v1.37.0
	github.com/aws/aws-sdk-go-v2/service/mediapackagev2 v1.28.0
	github.com/aws/aws-sdk-go-v2/service/mediapackagevod v1.37.0
	github.com/aws/aws-sdk-go-v2/service/mediastore v1.27.0
	github.com/aws/aws-sdk-go-v2/service/memorydb v1.29.0
	github.com/aws/aws-sdk-go-v2/service/mgn v1.35.0
	github.com/aws/aws-sdk-go-v2/service/mq v1.31.0
	github.com/aws/aws-sdk-go-v2/service/mwaa v1.37.0
	github.com/aws/aws-sdk-go-v2/service/neptune v1.39.0
	github.com/aws/aws-sdk-go-v2/service/neptunegraph v1.19.0
	github.com/aws/aws-sdk-go-v2/service/networkfirewall v1.53.0
	github.com/aws/aws-sdk-go-v2/service/networkmanager v1.37.1
	github.com/aws/aws-sdk-go-v2/service/networkmonitor v1.10.0
	github.com/aws/aws-sdk-go-v2/service/notifications v1.5.0
	github.com/aws/aws-sdk-go-v2/service/notificationscontacts v1.4.0
	github.com/aws/aws-sdk-go-v2/service/oam v1.20.0
	github.com/aws/aws-sdk-go-v2/service/odb v1.2.0
	github.com/aws/aws-sdk-go-v2/service/opensearch v1.50.0
	github.com/aws/aws-sdk-go-v2/service/opensearchserverless v1.23.0
	github.com/aws/aws-sdk-go-v2/service/organizations v1.41.0
	github.com/aws/aws-sdk-go-v2/service/osis v1.17.0
	github.com/aws/aws-sdk-go-v2/service/outposts v1.54.0
	github.com/aws/aws-sdk-go-v2/service/paymentcryptography v1.21.0
	github.com/aws/aws-sdk-go-v2/service/pcaconnectorad v1.13.0
	github.com/aws/aws-sdk-go-v2/service/pcs v1.9.0
	github.com/aws/aws-sdk-go-v2/service/pinpoint v1.37.0
	github.com/aws/aws-sdk-go-v2/service/pinpointsmsvoicev2 v1.22.0
	github.com/aws/aws-sdk-go-v2/service/pipes v1.21.0
	github.com/aws/aws-sdk-go-v2/service/polly v1.50.0
	github.com/aws/aws-sdk-go-v2/service/pricing v1.37.0
	github.com/aws/aws-sdk-go-v2/service/qbusiness v1.31.0
	github.com/aws/aws-sdk-go-v2/service/qldb v1.28.0
	github.com/aws/aws-sdk-go-v2/service/quicksight v1.91.0
	github.com/aws/aws-sdk-go-v2/service/ram v1.32.0
	github.com/aws/aws-sdk-go-v2/service/rbin v1.24.0
	github.com/aws/aws-sdk-go-v2/service/rds v1.102.0
	github.com/aws/aws-sdk-go-v2/service/redshift v1.56.0
	github.com/aws/aws-sdk-go-v2/service/redshiftdata v1.35.0
	github.com/aws/aws-sdk-go-v2/service/redshiftserverless v1.29.0
	github.com/aws/aws-sdk-go-v2/service/rekognition v1.49.0
	github.com/aws/aws-sdk-go-v2/service/resiliencehub v1.32.0
	github.com/aws/aws-sdk-go-v2/service/resourceexplorer2 v1.19.0
	github.com/aws/aws-sdk-go-v2/service/resourcegroups v1.31.0
	github.com/aws/aws-sdk-go-v2/service/resourcegroupstaggingapi v1.28.0
	github.com/aws/aws-sdk-go-v2/service/rolesanywhere v1.19.0
	github.com/aws/aws-sdk-go-v2/service/route53 v1.55.0
	github.com/aws/aws-sdk-go-v2/service/route53domains v1.31.0
	github.com/aws/aws-sdk-go-v2/service/route53profiles v1.7.0
	github.com/aws/aws-sdk-go-v2/service/route53recoverycontrolconfig v1.29.0
	github.com/aws/aws-sdk-go-v2/service/route53recoveryreadiness v1.24.0
	github.com/aws/aws-sdk-go-v2/service/route53resolver v1.38.0
	github.com/aws/aws-sdk-go-v2/service/rum v1.26.0
	github.com/aws/aws-sdk-go-v2/service/s3 v1.86.0
	github.com/aws/aws-sdk-go-v2/service/s3control v1.63.0
	github.com/aws/aws-sdk-go-v2/service/s3outposts v1.31.0
	github.com/aws/aws-sdk-go-v2/service/s3tables v1.8.0
	github.com/aws/aws-sdk-go-v2/service/s3vectors v1.3.0
	github.com/aws/aws-sdk-go-v2/service/sagemaker v1.206.0
	github.com/aws/aws-sdk-go-v2/service/scheduler v1.15.0
	github.com/aws/aws-sdk-go-v2/service/schemas v1.31.0
	github.com/aws/aws-sdk-go-v2/service/secretsmanager v1.37.0
	github.com/aws/aws-sdk-go-v2/service/securityhub v1.61.0
	github.com/aws/aws-sdk-go-v2/service/securitylake v1.22.0
	github.com/aws/aws-sdk-go-v2/service/serverlessapplicationrepository v1.27.0
	github.com/aws/aws-sdk-go-v2/service/servicecatalog v1.36.0
	github.com/aws/aws-sdk-go-v2/service/servicecatalogappregistry v1.33.0
	github.com/aws/aws-sdk-go-v2/service/servicediscovery v1.37.0
	github.com/aws/aws-sdk-go-v2/service/servicequotas v1.30.0
	github.com/aws/aws-sdk-go-v2/service/ses v1.32.0
	github.com/aws/aws-sdk-go-v2/service/sesv2 v1.50.0
	github.com/aws/aws-sdk-go-v2/service/sfn v1.37.0
	github.com/aws/aws-sdk-go-v2/service/shield v1.32.0
	github.com/aws/aws-sdk-go-v2/service/signer v1.29.0
	github.com/aws/aws-sdk-go-v2/service/sns v1.36.0
	github.com/aws/aws-sdk-go-v2/service/sqs v1.40.0
	github.com/aws/aws-sdk-go-v2/service/ssm v1.62.0
	github.com/aws/aws-sdk-go-v2/service/ssmcontacts v1.29.0
	github.com/aws/aws-sdk-go-v2/service/ssmincidents v1.37.0
	github.com/aws/aws-sdk-go-v2/service/ssmquicksetup v1.6.0
	github.com/aws/aws-sdk-go-v2/service/ssmsap v1.22.0
	github.com/aws/aws-sdk-go-v2/service/sso v1.27.0
	github.com/aws/aws-sdk-go-v2/service/ssoadmin v1.33.0
	github.com/aws/aws-sdk-go-v2/service/storagegateway v1.40.0
	github.com/aws/aws-sdk-go-v2/service/sts v1.36.0
	github.com/aws/aws-sdk-go-v2/service/swf v1.30.0
	github.com/aws/aws-sdk-go-v2/service/synthetics v1.38.0
	github.com/aws/aws-sdk-go-v2/service/taxsettings v1.14.0
	github.com/aws/aws-sdk-go-v2/service/timestreaminfluxdb v1.13.0
	github.com/aws/aws-sdk-go-v2/service/timestreamquery v1.33.0
	github.com/aws/aws-sdk-go-v2/service/timestreamwrite v1.33.0
	github.com/aws/aws-sdk-go-v2/service/transcribe v1.49.1
	github.com/aws/aws-sdk-go-v2/service/transfer v1.63.0
	github.com/aws/aws-sdk-go-v2/service/verifiedpermissions v1.26.0
	github.com/aws/aws-sdk-go-v2/service/vpclattice v1.16.0
	github.com/aws/aws-sdk-go-v2/service/waf v1.28.0
	github.com/aws/aws-sdk-go-v2/service/wafregional v1.28.0
	github.com/aws/aws-sdk-go-v2/service/wafv2 v1.65.0
	github.com/aws/aws-sdk-go-v2/service/wellarchitected v1.37.0
	github.com/aws/aws-sdk-go-v2/service/workspaces v1.60.0
	github.com/aws/aws-sdk-go-v2/service/workspacesweb v1.30.0
	github.com/aws/aws-sdk-go-v2/service/xray v1.33.0
	github.com/aws/smithy-go v1.22.5
	github.com/beevik/etree v1.5.1
	github.com/cedar-policy/cedar-go v1.2.6
	github.com/davecgh/go-spew v1.1.1
	github.com/dlclark/regexp2 v1.11.5
	github.com/gertd/go-pluralize v0.2.1
	github.com/google/go-cmp v0.7.0
	github.com/hashicorp/aws-cloudformation-resource-schema-sdk-go v0.23.0
	github.com/hashicorp/aws-sdk-go-base/v2 v2.0.0-beta.65
	github.com/hashicorp/awspolicyequivalence v1.7.0
	github.com/hashicorp/cli v1.1.7
	github.com/hashicorp/go-cleanhttp v0.5.2
	github.com/hashicorp/go-cty v1.5.0
	github.com/hashicorp/go-hclog v1.6.3
	github.com/hashicorp/go-multierror v1.1.1
	github.com/hashicorp/go-uuid v1.0.3
	github.com/hashicorp/go-version v1.7.0
	github.com/hashicorp/hcl/v2 v2.23.0
	github.com/hashicorp/terraform-json v0.25.0
	github.com/hashicorp/terraform-plugin-framework v1.15.1
	github.com/hashicorp/terraform-plugin-framework-jsontypes v0.2.0
	github.com/hashicorp/terraform-plugin-framework-timeouts v0.5.0
	github.com/hashicorp/terraform-plugin-framework-timetypes v0.5.0
	github.com/hashicorp/terraform-plugin-framework-validators v0.18.0
	github.com/hashicorp/terraform-plugin-go v0.28.0
	github.com/hashicorp/terraform-plugin-log v0.9.0
	github.com/hashicorp/terraform-plugin-mux v0.20.0
	github.com/hashicorp/terraform-plugin-sdk/v2 v2.37.0
	github.com/hashicorp/terraform-plugin-testing v1.13.2
	github.com/jaswdr/faker/v2 v2.8.0
	github.com/jmespath/go-jmespath v0.4.0
	github.com/mattbaird/jsonpatch v0.0.0-20240118010651-0ba75a80ca38
	github.com/mitchellh/copystructure v1.2.0
	github.com/mitchellh/go-homedir v1.1.0
	github.com/mitchellh/go-testing-interface v1.14.1
	github.com/mitchellh/mapstructure v1.5.0
	github.com/pquerna/otp v1.5.0
	github.com/shopspring/decimal v1.4.0
	golang.org/x/crypto v0.41.0
	golang.org/x/text v0.28.0
	golang.org/x/tools v0.36.0
	gopkg.in/dnaeon/go-vcr.v4 v4.0.4
	gopkg.in/yaml.v3 v3.0.1
)

require (
	github.com/Masterminds/goutils v1.1.1 // indirect
	github.com/Masterminds/semver/v3 v3.2.0 // indirect
	github.com/Masterminds/sprig/v3 v3.2.3 // indirect
	github.com/agext/levenshtein v1.2.3 // indirect
	github.com/apparentlymart/go-textseg/v15 v15.0.0 // indirect
	github.com/armon/go-radix v1.0.0 // indirect
	github.com/aws/aws-sdk-go-v2/aws/protocol/eventstream v1.7.0 // indirect
	github.com/aws/aws-sdk-go-v2/internal/configsources v1.4.2 // indirect
	github.com/aws/aws-sdk-go-v2/internal/endpoints/v2 v2.7.2 // indirect
	github.com/aws/aws-sdk-go-v2/internal/ini v1.8.3 // indirect
	github.com/aws/aws-sdk-go-v2/internal/v4a v1.4.2 // indirect
	github.com/aws/aws-sdk-go-v2/service/internal/accept-encoding v1.13.0 // indirect
	github.com/aws/aws-sdk-go-v2/service/internal/checksum v1.8.2 // indirect
	github.com/aws/aws-sdk-go-v2/service/internal/endpoint-discovery v1.11.2 // indirect
	github.com/aws/aws-sdk-go-v2/service/internal/presigned-url v1.13.2 // indirect
	github.com/aws/aws-sdk-go-v2/service/internal/s3shared v1.19.2 // indirect
	github.com/aws/aws-sdk-go-v2/service/ssooidc v1.32.0 // indirect
	github.com/bgentry/speakeasy v0.1.0 // indirect
	github.com/boombuler/barcode v1.0.1-0.20190219062509-6c824513bacc // indirect
	github.com/cloudflare/circl v1.6.1 // indirect
	github.com/evanphx/json-patch v0.5.2 // indirect
	github.com/fatih/color v1.18.0 // indirect
	github.com/go-logr/logr v1.4.2 // indirect
	github.com/go-logr/stdr v1.2.2 // indirect
	github.com/golang/protobuf v1.5.4 // indirect
	github.com/google/uuid v1.6.0 // indirect
	github.com/hashicorp/errwrap v1.1.0 // indirect
	github.com/hashicorp/go-checkpoint v0.5.0 // indirect
	github.com/hashicorp/go-plugin v1.6.3 // indirect
	github.com/hashicorp/go-retryablehttp v0.7.7 // indirect
	github.com/hashicorp/hc-install v0.9.2 // indirect
	github.com/hashicorp/logutils v1.0.0 // indirect
	github.com/hashicorp/terraform-exec v0.23.0 // indirect
	github.com/hashicorp/terraform-registry-address v0.2.5 // indirect
	github.com/hashicorp/terraform-svchost v0.1.1 // indirect
	github.com/hashicorp/yamux v0.1.1 // indirect
	github.com/huandu/xstrings v1.3.3 // indirect
	github.com/imdario/mergo v0.3.15 // indirect
	github.com/mattn/go-colorable v0.1.14 // indirect
	github.com/mattn/go-isatty v0.0.20 // indirect
	github.com/mitchellh/go-wordwrap v1.0.1 // indirect
	github.com/mitchellh/reflectwalk v1.0.2 // indirect
	github.com/oklog/run v1.0.0 // indirect
	github.com/posener/complete v1.2.3 // indirect
	github.com/spf13/cast v1.3.1 // indirect
	github.com/vmihailenco/msgpack v4.0.4+incompatible // indirect
	github.com/vmihailenco/msgpack/v5 v5.4.1 // indirect
	github.com/vmihailenco/tagparser/v2 v2.0.0 // indirect
	github.com/xeipuuv/gojsonpointer v0.0.0-20180127040702-4e3ac2762d5f // indirect
	github.com/xeipuuv/gojsonreference v0.0.0-20180127040603-bd5ef7bd5415 // indirect
	github.com/xeipuuv/gojsonschema v1.2.0 // indirect
	github.com/zclconf/go-cty v1.16.3 // indirect
	go.opentelemetry.io/auto/sdk v1.1.0 // indirect
	go.opentelemetry.io/contrib/instrumentation/github.com/aws/aws-sdk-go-v2/otelaws v0.61.0 // indirect
	go.opentelemetry.io/otel v1.36.0 // indirect
	go.opentelemetry.io/otel/metric v1.36.0 // indirect
	go.opentelemetry.io/otel/trace v1.36.0 // indirect
<<<<<<< HEAD
	golang.org/x/exp v0.0.0-20220921023135-46d9e7742f1e // indirect
	golang.org/x/mod v0.26.0 // indirect
	golang.org/x/net v0.42.0 // indirect
=======
	golang.org/x/mod v0.27.0 // indirect
	golang.org/x/net v0.43.0 // indirect
>>>>>>> e89a0888
	golang.org/x/sync v0.16.0 // indirect
	golang.org/x/sys v0.35.0 // indirect
	google.golang.org/appengine v1.6.8 // indirect
	google.golang.org/genproto/googleapis/rpc v0.0.0-20250505200425-f936aa4a68b2 // indirect
	google.golang.org/grpc v1.72.1 // indirect
	google.golang.org/protobuf v1.36.6 // indirect
)

replace github.com/hashicorp/terraform-plugin-log => github.com/gdavison/terraform-plugin-log v0.0.0-20230928191232-6c653d8ef8fb<|MERGE_RESOLUTION|>--- conflicted
+++ resolved
@@ -372,14 +372,9 @@
 	go.opentelemetry.io/otel v1.36.0 // indirect
 	go.opentelemetry.io/otel/metric v1.36.0 // indirect
 	go.opentelemetry.io/otel/trace v1.36.0 // indirect
-<<<<<<< HEAD
 	golang.org/x/exp v0.0.0-20220921023135-46d9e7742f1e // indirect
-	golang.org/x/mod v0.26.0 // indirect
-	golang.org/x/net v0.42.0 // indirect
-=======
 	golang.org/x/mod v0.27.0 // indirect
 	golang.org/x/net v0.43.0 // indirect
->>>>>>> e89a0888
 	golang.org/x/sync v0.16.0 // indirect
 	golang.org/x/sys v0.35.0 // indirect
 	google.golang.org/appengine v1.6.8 // indirect
