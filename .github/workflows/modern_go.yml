name: Modern Go Check

on:
  push:
    branches:
      - main
      - "release/**"
  pull_request:
    paths:
      - "**/*.go"
      - .github/workflows/modern_go.yml

## NOTE: !!!
## When changing these workflows, ensure that the following is updated:
##   - Documentation: docs/continuous-integration.md
##   - Documentation: docs/makefile-cheat-sheet.md
##   - Makefile: ./GNUmakefile

jobs:
  copywrite:
    name: Check for modern Go
    runs-on: ubuntu-latest
    steps:
      - uses: actions/checkout@11bd71901bbe5b1630ceea73d27597364c9af683 # v4.2.2
      - uses: actions/setup-go@f111f3307d8850f501ac008e886eec1fd1932a34 # v5.3.0
        with:
          go-version-file: go.mod
      # See also: https://github.com/actions/setup-go/issues/54
      - name: go env
        run: |
          echo "GOCACHE=$(go env GOCACHE)" >> $GITHUB_ENV
      - uses: actions/cache@d4323d4df104b026a6aa633fdb11d772146be0bf # v4.2.2
        continue-on-error: true
        timeout-minutes: 2
        with:
          path: ${{ env.GOCACHE }}
          key: ${{ runner.os }}-GOCACHE-${{ hashFiles('go.sum') }}-${{ hashFiles('internal/**') }}
      - uses: actions/cache@d4323d4df104b026a6aa633fdb11d772146be0bf # v4.2.2
        continue-on-error: true
        timeout-minutes: 2
        with:
          path: ~/go/pkg/mod
          key: ${{ runner.os }}-go-pkg-mod-${{ hashFiles('go.sum') }}
      - run: make TEST=./internal/acctest/... modern-check
      - run: make TEST=./internal/attrmap/... modern-check
      - run: make TEST=./internal/conns/... modern-check
      - run: make TEST=./internal/create/... modern-check
      - run: make TEST=./internal/enum/... modern-check
      - run: make TEST=./internal/envvar/... modern-check
      - run: make TEST=./internal/errs/... modern-check
      - run: make TEST=./internal/experimental/... modern-check
      - run: make TEST=./internal/flex/... modern-check
      - run: make TEST=./internal/framework/... modern-check
      - run: make TEST=./internal/function/... modern-check
      - run: make TEST=./internal/generate/... modern-check
      - run: make TEST=./internal/io/... modern-check
      - run: make TEST=./internal/json/... modern-check
      - run: make TEST=./internal/logging/... modern-check
      - run: make TEST=./internal/maps/... modern-check
      - run: make TEST=./internal/namevaluesfilters/... modern-check
      - run: make TEST=./internal/provider/... modern-check
      - run: make TEST=./internal/reflect/... modern-check
      - run: make TEST=./internal/retry/... modern-check
      - run: make TEST=./internal/sdkv2/... modern-check
      - run: make TEST=./internal/semver/... modern-check
      - run: make TEST=./internal/slices/... modern-check
      - run: make TEST=./internal/sweep/... modern-check
      - run: make TEST=./internal/tags/... modern-check
      - run: make TEST=./internal/tfresource/... modern-check
      - run: make TEST=./internal/types/... modern-check
      - run: make TEST=./internal/vault/... modern-check
      - run: make TEST=./internal/verify/... modern-check
      - run: make TEST=./internal/yaml/... modern-check
      - run: make TEST=./names/... modern-check
      - run: make TEST=./version/... modern-check

      # Services
      - run: make TEST=./internal/service/appmesh modern-check
      - run: make TEST=./internal/service/ec2 modern-check
<<<<<<< HEAD
      - run: make TEST=./internal/service/dms modern-check
=======
      - run: make TEST=./internal/service/iam modern-check
>>>>>>> a8e1b81b
      - run: make TEST=./internal/service/kms modern-check
      - run: make TEST=./internal/service/mq modern-check
      - run: make TEST=./internal/service/quicksight/... modern-check
      - run: make TEST=./internal/service/rds/... modern-check
      - run: make TEST=./internal/service/s3 modern-check
      - run: make TEST=./internal/service/sns modern-check
      - run: make TEST=./internal/service/sts modern-check
      - run: make TEST=./internal/service/wafregional modern-check
      - run: make TEST=./internal/service/wafv2 modern-check<|MERGE_RESOLUTION|>--- conflicted
+++ resolved
@@ -77,11 +77,8 @@
       # Services
       - run: make TEST=./internal/service/appmesh modern-check
       - run: make TEST=./internal/service/ec2 modern-check
-<<<<<<< HEAD
       - run: make TEST=./internal/service/dms modern-check
-=======
       - run: make TEST=./internal/service/iam modern-check
->>>>>>> a8e1b81b
       - run: make TEST=./internal/service/kms modern-check
       - run: make TEST=./internal/service/mq modern-check
       - run: make TEST=./internal/service/quicksight/... modern-check
