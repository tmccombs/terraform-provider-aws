name: Modern Go Check

on:
  push:
    branches:
      - main
      - "release/**"
  pull_request:
    paths:
      - "**/*.go"
      - .github/workflows/modern_go.yml

## NOTE: !!!
## When changing these workflows, ensure that the following is updated:
##   - Documentation: docs/continuous-integration.md
##   - Documentation: docs/makefile-cheat-sheet.md
##   - Makefile: ./GNUmakefile

jobs:
  copywrite:
    name: Check for modern Go
    runs-on: ubuntu-latest
    steps:
      - uses: actions/checkout@11bd71901bbe5b1630ceea73d27597364c9af683 # v4.2.2
      - uses: actions/setup-go@f111f3307d8850f501ac008e886eec1fd1932a34 # v5.3.0
        with:
          go-version-file: go.mod
      # See also: https://github.com/actions/setup-go/issues/54
      - name: go env
        run: |
          echo "GOCACHE=$(go env GOCACHE)" >> $GITHUB_ENV
      - uses: actions/cache@d4323d4df104b026a6aa633fdb11d772146be0bf # v4.2.2
        continue-on-error: true
        timeout-minutes: 2
        with:
          path: ${{ env.GOCACHE }}
          key: ${{ runner.os }}-GOCACHE-${{ hashFiles('go.sum') }}-${{ hashFiles('internal/**') }}
      - uses: actions/cache@d4323d4df104b026a6aa633fdb11d772146be0bf # v4.2.2
        continue-on-error: true
        timeout-minutes: 2
        with:
          path: ~/go/pkg/mod
          key: ${{ runner.os }}-go-pkg-mod-${{ hashFiles('go.sum') }}
      - run: make TEST=./internal/acctest/... modern-check
      - run: make TEST=./internal/attrmap/... modern-check
      - run: make TEST=./internal/conns/... modern-check
      - run: make TEST=./internal/create/... modern-check
      - run: make TEST=./internal/enum/... modern-check
      - run: make TEST=./internal/envvar/... modern-check
      - run: make TEST=./internal/errs/... modern-check
      - run: make TEST=./internal/experimental/... modern-check
      - run: make TEST=./internal/flex/... modern-check
      - run: make TEST=./internal/framework/... modern-check
      - run: make TEST=./internal/function/... modern-check
      - run: make TEST=./internal/generate/... modern-check
      - run: make TEST=./internal/io/... modern-check
      - run: make TEST=./internal/json/... modern-check
      - run: make TEST=./internal/logging/... modern-check
      - run: make TEST=./internal/maps/... modern-check
      - run: make TEST=./internal/namevaluesfilters/... modern-check
      - run: make TEST=./internal/provider/... modern-check
      - run: make TEST=./internal/reflect/... modern-check
      - run: make TEST=./internal/retry/... modern-check
      - run: make TEST=./internal/sdkv2/... modern-check
      - run: make TEST=./internal/semver/... modern-check
      - run: make TEST=./internal/slices/... modern-check
      - run: make TEST=./internal/sweep/... modern-check
      - run: make TEST=./internal/tags/... modern-check
      - run: make TEST=./internal/tfresource/... modern-check
      - run: make TEST=./internal/types/... modern-check
      - run: make TEST=./internal/vault/... modern-check
      - run: make TEST=./internal/verify/... modern-check
      - run: make TEST=./internal/yaml/... modern-check
      - run: make TEST=./names/... modern-check
      - run: make TEST=./version/... modern-check

      # Services
      - run: make TEST=./internal/service/appmesh modern-check
      - run: make TEST=./internal/service/ec2 modern-check
      - run: make TEST=./internal/service/iam modern-check
      - run: make TEST=./internal/service/kms modern-check
      - run: make TEST=./internal/service/mq modern-check
      - run: make TEST=./internal/service/quicksight/... modern-check
      - run: make TEST=./internal/service/rds/... modern-check
<<<<<<< HEAD
      - run: make TEST=./internal/service/sagemaker modern-check
=======
      - run: make TEST=./internal/service/s3 modern-check
>>>>>>> a8e1b81b
      - run: make TEST=./internal/service/sns modern-check
      - run: make TEST=./internal/service/sts modern-check
      - run: make TEST=./internal/service/wafregional modern-check
      - run: make TEST=./internal/service/wafv2 modern-check<|MERGE_RESOLUTION|>--- conflicted
+++ resolved
@@ -82,11 +82,8 @@
       - run: make TEST=./internal/service/mq modern-check
       - run: make TEST=./internal/service/quicksight/... modern-check
       - run: make TEST=./internal/service/rds/... modern-check
-<<<<<<< HEAD
       - run: make TEST=./internal/service/sagemaker modern-check
-=======
       - run: make TEST=./internal/service/s3 modern-check
->>>>>>> a8e1b81b
       - run: make TEST=./internal/service/sns modern-check
       - run: make TEST=./internal/service/sts modern-check
       - run: make TEST=./internal/service/wafregional modern-check
