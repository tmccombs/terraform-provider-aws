--- conflicted
+++ resolved
@@ -79,11 +79,8 @@
       - run: make TEST=./internal/service/kms modern-check
       - run: make TEST=./internal/service/mq modern-check
       - run: make TEST=./internal/service/quicksight/... modern-check
-<<<<<<< HEAD
+      - run: make TEST=./internal/service/rds/... modern-check
       - run: make TEST=./internal/service/s3 modern-check
-=======
-      - run: make TEST=./internal/service/rds/... modern-check
->>>>>>> 3c7da8fb
       - run: make TEST=./internal/service/sns modern-check
       - run: make TEST=./internal/service/sts modern-check
       - run: make TEST=./internal/service/wafregional modern-check
