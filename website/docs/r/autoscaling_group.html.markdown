--- conflicted
+++ resolved
@@ -405,13 +405,7 @@
 * `desired_capacity` - (Optional) Number of Amazon EC2 instances that
     should be running in the group. (See also [Waiting for
     Capacity](#waiting-for-capacity) below.)
-<<<<<<< HEAD
-* `desired_capacity_type` - (Optional) specify the desired capacity type
-    when you use attribute-based instance type selection. The allowed values are
-    `units`, `vcpu`, and  `memory-mib`. Default: `units`, meaning number of instances.
-=======
 * `desired_capacity_type` - (Optional) The unit of measurement for the value specified for `desired_capacity`. Supported for attribute-based instance type selection only. Valid values: `"units"`, `"vcpu"`, `"memory-mib"`.
->>>>>>> 6080eb49
 * `force_delete` - (Optional) Allows deleting the Auto Scaling Group without waiting
    for all instances in the pool to terminate.  You can force an Auto Scaling Group to delete
    even if it's in the process of scaling a resource. Normally, Terraform
