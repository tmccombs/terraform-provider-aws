--- conflicted
+++ resolved
@@ -58,15 +58,11 @@
 * `instance_name` - (Required) Name of the instance for which to open ports.
 * `port_info` - (Required) Descriptor of the ports to open for the specified instance. AWS closes all currently open ports that are not included in this argument. See [`port_info` Block](#port_info-block) for details.
 
-<<<<<<< HEAD
-### `port_info` Block
-=======
 The following arguments are optional:
 
 * `region` - (Optional) Region where this resource will be [managed](https://docs.aws.amazon.com/general/latest/gr/rande.html#regional-endpoints). Defaults to the Region set in the [provider configuration](https://registry.terraform.io/providers/hashicorp/aws/latest/docs#aws-configuration-reference).
 
-### port_info
->>>>>>> 37720d8c
+### `port_info` Block
 
 The `port_info` configuration block supports the following arguments:
 
