--- conflicted
+++ resolved
@@ -361,13 +361,8 @@
   # ... other configuration ...
 
   serverlessv2_scaling_configuration {
-<<<<<<< HEAD
-    max_capacity             = 256.0
-    min_capacity             = 0.0
-=======
     max_capacity             = 256
     min_capacity             = 0
->>>>>>> 18c74241
     seconds_until_auto_pause = 3600
   }
 }
@@ -375,11 +370,7 @@
 
 * `max_capacity` - (Required) Maximum capacity for an Aurora DB cluster in `provisioned` DB engine mode. The maximum capacity must be greater than or equal to the minimum capacity. Valid capacity values are in a range of `0` up to `256` in steps of `0.5`.
 * `min_capacity` - (Required) Minimum capacity for an Aurora DB cluster in `provisioned` DB engine mode. The minimum capacity must be lesser than or equal to the maximum capacity. Valid capacity values are in a range of `0` up to `256` in steps of `0.5`.
-<<<<<<< HEAD
-* `seconds_until_auto_pause` - (Optional) Time, in seconds, before an Aurora DB cluster in `provisioned` DB engine mode is paused. Valid values are `300` through `86400`. Defaults to `300`.
-=======
 * `seconds_until_auto_pause` - (Optional) Time, in seconds, before an Aurora DB cluster in `provisioned` DB engine mode is paused. Valid values are `300` through `86400`.
->>>>>>> 18c74241
 
 ## Attribute Reference
 
