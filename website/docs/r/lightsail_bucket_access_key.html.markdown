--- conflicted
+++ resolved
@@ -27,12 +27,8 @@
 
 This resource supports the following arguments:
 
-<<<<<<< HEAD
+* `bucket_name` - (Required) Name of the bucket that the access key will belong to and grant access to.
 * `region` - (Optional) Region where this resource will be [managed](https://docs.aws.amazon.com/general/latest/gr/rande.html#regional-endpoints). Defaults to the Region set in the [provider configuration](https://registry.terraform.io/providers/hashicorp/aws/latest/docs#aws-configuration-reference).
-* `bucket_name` - (Required) The name of the bucket that the new access key will belong to, and grant access to.
-=======
-* `bucket_name` - (Required) Name of the bucket that the access key will belong to and grant access to.
->>>>>>> f7a3b98d
 
 ## Attribute Reference
 
