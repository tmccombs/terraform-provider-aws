---
subcategory: ""
layout: "aws"
page_title: "Terraform AWS Provider Version 6 Upgrade Guide"
description: |-
  Terraform AWS Provider Version 6 Upgrade Guide
---

# Terraform AWS Provider Version 6 Upgrade Guide

Version 6.0.0 of the AWS provider for Terraform is a major release and includes changes that you need to consider when upgrading. This guide will help with that process and focuses only on changes from version 5.x to version 6.0.0. See the [Version 5 Upgrade Guide](/docs/providers/aws/guides/version-5-upgrade.html) for information on upgrading from 4.x to version 5.0.0.

Upgrade topics:

<!-- TOC depthFrom:2 depthTo:2 -->

- [Provider Version Configuration](#provider-version-configuration)
- [Provider Arguments](#provider-arguments)
- [Dropping Support For Amazon SimpleDB](#dropping-support-for-amazon-simpledb)
- [Dropping Support For Amazon Worklink](#dropping-support-for-amazon-worklink)
- [AWS OpsWorks Stacks End of Life](#aws-opsworks-stacks-end-of-life)
- [data-source/aws_batch_compute_environment](#data-sourceaws_batch_compute_environment)
- [resource/aws_batch_compute_environment](#resourceaws_batch_compute_environment)
- [resource/aws_cloudfront_response_headers_policy](#resourceaws_cloudfront_response_headers_policy)
- [resource/aws_redshift_cluster](#resourceaws_redshift_cluster)
- [resource/aws_redshift_service_account](#resourceaws_redshift_service_account)
- [resource/aws_sagemaker_notebook_instance](#resourceaws_sagemaker_notebook_instance)
- [resource/aws_spot_instance_request](#resourceaws_spot_instance_request)

<!-- /TOC -->

## Provider Version Configuration

-> Before upgrading to version 6.0.0, upgrade to the most recent 5.X version of the provider and ensure that your environment successfully runs [`terraform plan`](https://www.terraform.io/docs/commands/plan.html). You should not see changes you don't expect, or deprecation notices for anything mentioned in this guide.

Use [version constraints when configuring Terraform providers](https://www.terraform.io/docs/configuration/providers.html#provider-versions). If you are following that recommendation, update the version constraints in your Terraform configuration and run [`terraform init -upgrade`](https://www.terraform.io/docs/commands/init.html) to download the new version.

For example, given this previous configuration:

```terraform
terraform {
  required_providers {
    aws = {
      source  = "hashicorp/aws"
      version = "~> 5.92"
    }
  }
}

provider "aws" {
  # Configuration options
}
```

Update to the latest 6.X version:

```terraform
terraform {
  required_providers {
    aws = {
      source  = "hashicorp/aws"
      version = "~> 6.0"
    }
  }
}

provider "aws" {
  # Configuration options
}
```

## Provider Arguments

Version 6.0.0 removes these `provider` arguments:

* `endpoints.opsworks` - Removed following AWS OpsWorks Stacks End of Life
* `endpoints.simpledb` and `endpoints.sdb` - Removed following dropping support for Amazon SimpleDB
* `endpoints.worklink` - Removed following dropping support for Amazon Worklink

## Dropping Support For Amazon SimpleDB

As the [AWS SDK for Go v2](https://docs.aws.amazon.com/sdk-for-go/v2/developer-guide/welcome.html) does not support Amazon SimpleDB, the `aws_simpledb_domain` resource has been removed.

## Dropping Support For Amazon Worklink

As the [AWS SDK for Go v2](https://docs.aws.amazon.com/sdk-for-go/v2/developer-guide/welcome.html) has [dropped support](https://github.com/aws/aws-sdk-go-v2/pull/2814) for Amazon Worklink, the following resources have been removed:

* `aws_worklink_fleet`
* `aws_worklink_website_certificate_authority_association`

## AWS OpsWorks Stacks End of Life

As the AWS OpsWorks Stacks service has reached [End Of Life](https://docs.aws.amazon.com/opsworks/latest/userguide/stacks-eol-faqs.html), the following resources have been removed:

* `aws_opsworks_application`
* `aws_opsworks_custom_layer`
* `aws_opsworks_ecs_cluster_layer`
* `aws_opsworks_ganglia_layer`
* `aws_opsworks_haproxy_layer`
* `aws_opsworks_instance`
* `aws_opsworks_java_app_layer`
* `aws_opsworks_memcached_layer`
* `aws_opsworks_mysql_layer`
* `aws_opsworks_nodejs_app_layer`
* `aws_opsworks_permission`
* `aws_opsworks_php_app_layer`
* `aws_opsworks_rails_app_layer`
* `aws_opsworks_rds_db_instance`
* `aws_opsworks_stack`
* `aws_opsworks_static_web_layer`
* `aws_opsworks_user_profile`

## data-source/aws_batch_compute_environment

* `compute_environment_name` has been renamed to `name`.

## resource/aws_batch_compute_environment

* `compute_environment_name` has been renamed to `name`.
* `compute_environment_name_prefix` has been renamed to `name_prefix`.

## resource/aws_cloudfront_response_headers_policy

* The `etag` argument is now computed only.

## resource/aws_redshift_cluster

* The `publicly_accessible` attribute now defaults to `false`.
* Remove `snapshot_copy` from your configuration—it no longer exists. Use the `aws_redshift_snapshot_copy` resource instead.
* Remove `logging` from your configuration—it no longer exists. Use the `aws_redshift_logging` resource instead.

## resource/aws_redshift_service_account

The `aws_redshift_service_account` resource has been removed. AWS [recommends](https://docs.aws.amazon.com/redshift/latest/mgmt/db-auditing.html#db-auditing-bucket-permissions) that a [service principal name](https://docs.aws.amazon.com/IAM/latest/UserGuide/reference_policies_elements_principal.html#principal-services) should be used instead of an AWS account ID in any relevant IAM policy.

## resource/aws_sagemaker_notebook_instance

* Remove `accelerator_types` from your configuration—it no longer exists. Instead, use `instance_type` to use [Inferentia](https://docs.aws.amazon.com/sagemaker/latest/dg/neo-supported-cloud.html).

## resource/aws_spot_instance_request

<<<<<<< HEAD
* Remove `block_duration_minutes` from your configuration—it no longer exists.
=======
* Remove `block_duration_minutes` from configuration as it no longer exists.

## resource/aws_batch_compute_environment

* `compute_environment_name` has been renamed to `name`.
* `compute_environment_name_prefix` has been renamed to `name_prefix`.

## resource/aws_batch_comptete_environment_data_source

* `compute_environment_name` has been renamed to `name`.

## datasource/aws_globalaccelerator_accelerator

* `id` is now computed only.
>>>>>>> 6fced87b
<|MERGE_RESOLUTION|>--- conflicted
+++ resolved
@@ -139,10 +139,7 @@
 
 ## resource/aws_spot_instance_request
 
-<<<<<<< HEAD
 * Remove `block_duration_minutes` from your configuration—it no longer exists.
-=======
-* Remove `block_duration_minutes` from configuration as it no longer exists.
 
 ## resource/aws_batch_compute_environment
 
@@ -155,5 +152,4 @@
 
 ## datasource/aws_globalaccelerator_accelerator
 
-* `id` is now computed only.
->>>>>>> 6fced87b
+* `id` is now computed only.