---
subcategory: "Batch"
layout: "aws"
page_title: "AWS: aws_batch_compute_environment"
description: |-
  Creates a AWS Batch compute environment.
---


<!-- Please do not edit this file, it is generated. -->
# Resource: aws_batch_compute_environment

Creates a AWS Batch compute environment. Compute environments contain the Amazon ECS container instances that are used to run containerized batch jobs.

For information about AWS Batch, see [What is AWS Batch?][1] .
For information about compute environment, see [Compute Environments][2] .

~> **Note:** To prevent a race condition during environment deletion, make sure to set `depends_on` to the related `aws_iam_role_policy_attachment`;
otherwise, the policy may be destroyed too soon and the compute environment will then get stuck in the `DELETING` state, see [Troubleshooting AWS Batch][3] .

## Example Usage

### EC2 Type

```python
# DO NOT EDIT. Code generated by 'cdktf convert' - Please report bugs at https://cdk.tf/bug
from constructs import Construct
from cdktf import Token, TerraformStack
#
# Provider bindings are generated by running `cdktf get`.
# See https://cdk.tf/provider-generation for more details.
#
from imports.aws.batch_compute_environment import BatchComputeEnvironment
from imports.aws.data_aws_iam_policy_document import DataAwsIamPolicyDocument
from imports.aws.iam_instance_profile import IamInstanceProfile
from imports.aws.iam_role import IamRole
from imports.aws.iam_role_policy_attachment import IamRolePolicyAttachment
from imports.aws.placement_group import PlacementGroup
from imports.aws.security_group import SecurityGroup
from imports.aws.subnet import Subnet
from imports.aws.vpc import Vpc
class MyConvertedCode(TerraformStack):
    def __init__(self, scope, name):
        super().__init__(scope, name)
        sample = PlacementGroup(self, "sample",
            name="sample",
            strategy="cluster"
        )
        aws_security_group_sample = SecurityGroup(self, "sample_1",
            egress=[SecurityGroupEgress(
                cidr_blocks=["0.0.0.0/0"],
                from_port=0,
                protocol="-1",
                to_port=0
            )
            ],
            name="aws_batch_compute_environment_security_group"
        )
        # This allows the Terraform resource name to match the original name. You can remove the call if you don't need them to match.
        aws_security_group_sample.override_logical_id("sample")
        aws_vpc_sample = Vpc(self, "sample_2",
            cidr_block="10.1.0.0/16"
        )
        # This allows the Terraform resource name to match the original name. You can remove the call if you don't need them to match.
        aws_vpc_sample.override_logical_id("sample")
        batch_assume_role = DataAwsIamPolicyDocument(self, "batch_assume_role",
            statement=[DataAwsIamPolicyDocumentStatement(
                actions=["sts:AssumeRole"],
                effect="Allow",
                principals=[DataAwsIamPolicyDocumentStatementPrincipals(
                    identifiers=["batch.amazonaws.com"],
                    type="Service"
                )
                ]
            )
            ]
        )
        ec2_assume_role = DataAwsIamPolicyDocument(self, "ec2_assume_role",
            statement=[DataAwsIamPolicyDocumentStatement(
                actions=["sts:AssumeRole"],
                effect="Allow",
                principals=[DataAwsIamPolicyDocumentStatementPrincipals(
                    identifiers=["ec2.amazonaws.com"],
                    type="Service"
                )
                ]
            )
            ]
        )
        aws_batch_service_role = IamRole(self, "aws_batch_service_role",
            assume_role_policy=Token.as_string(batch_assume_role.json),
            name="aws_batch_service_role"
        )
        ecs_instance_role = IamRole(self, "ecs_instance_role",
            assume_role_policy=Token.as_string(ec2_assume_role.json),
            name="ecs_instance_role"
        )
        aws_iam_role_policy_attachment_aws_batch_service_role =
        IamRolePolicyAttachment(self, "aws_batch_service_role_7",
            policy_arn="arn:aws:iam::aws:policy/service-role/AWSBatchServiceRole",
            role=aws_batch_service_role.name
        )
        # This allows the Terraform resource name to match the original name. You can remove the call if you don't need them to match.
        aws_iam_role_policy_attachment_aws_batch_service_role.override_logical_id("aws_batch_service_role")
        aws_iam_role_policy_attachment_ecs_instance_role =
        IamRolePolicyAttachment(self, "ecs_instance_role_8",
            policy_arn="arn:aws:iam::aws:policy/service-role/AmazonEC2ContainerServiceforEC2Role",
            role=ecs_instance_role.name
        )
        # This allows the Terraform resource name to match the original name. You can remove the call if you don't need them to match.
        aws_iam_role_policy_attachment_ecs_instance_role.override_logical_id("ecs_instance_role")
        aws_subnet_sample = Subnet(self, "sample_9",
            cidr_block="10.1.1.0/24",
            vpc_id=Token.as_string(aws_vpc_sample.id)
        )
        # This allows the Terraform resource name to match the original name. You can remove the call if you don't need them to match.
        aws_subnet_sample.override_logical_id("sample")
        aws_iam_instance_profile_ecs_instance_role = IamInstanceProfile(self, "ecs_instance_role_10",
            name="ecs_instance_role",
            role=ecs_instance_role.name
        )
        # This allows the Terraform resource name to match the original name. You can remove the call if you don't need them to match.
        aws_iam_instance_profile_ecs_instance_role.override_logical_id("ecs_instance_role")
        aws_batch_compute_environment_sample = BatchComputeEnvironment(self, "sample_11",
            name="sample",
            compute_resources=BatchComputeEnvironmentComputeResources(
                instance_role=Token.as_string(aws_iam_instance_profile_ecs_instance_role.arn),
                instance_type=["c4.large"],
                max_vcpus=16,
                min_vcpus=0,
                placement_group=sample.name,
                security_group_ids=[Token.as_string(aws_security_group_sample.id)],
                subnets=[Token.as_string(aws_subnet_sample.id)],
                type="EC2"
            ),
            depends_on=[aws_iam_role_policy_attachment_aws_batch_service_role],
            service_role=aws_batch_service_role.arn,
            type="MANAGED"
        )
        # This allows the Terraform resource name to match the original name. You can remove the call if you don't need them to match.
        aws_batch_compute_environment_sample.override_logical_id("sample")
```

### Fargate Type

```python
# DO NOT EDIT. Code generated by 'cdktf convert' - Please report bugs at https://cdk.tf/bug
from constructs import Construct
from cdktf import Token, TerraformStack
#
# Provider bindings are generated by running `cdktf get`.
# See https://cdk.tf/provider-generation for more details.
#
from imports.aws.batch_compute_environment import BatchComputeEnvironment
class MyConvertedCode(TerraformStack):
    def __init__(self, scope, name):
        super().__init__(scope, name)
        BatchComputeEnvironment(self, "sample",
            name="sample",
            compute_resources=BatchComputeEnvironmentComputeResources(
                max_vcpus=16,
                security_group_ids=[Token.as_string(aws_security_group_sample.id)],
                subnets=[Token.as_string(aws_subnet_sample.id)],
                type="FARGATE"
            ),
            depends_on=[aws_batch_service_role],
            service_role=Token.as_string(aws_iam_role_aws_batch_service_role.arn),
            type="MANAGED"
        )
```

### Setting Update Policy

```python
# DO NOT EDIT. Code generated by 'cdktf convert' - Please report bugs at https://cdk.tf/bug
from constructs import Construct
from cdktf import Token, TerraformStack
#
# Provider bindings are generated by running `cdktf get`.
# See https://cdk.tf/provider-generation for more details.
#
from imports.aws.batch_compute_environment import BatchComputeEnvironment
class MyConvertedCode(TerraformStack):
    def __init__(self, scope, name):
        super().__init__(scope, name)
        BatchComputeEnvironment(self, "sample",
            name="sample",
            compute_resources=BatchComputeEnvironmentComputeResources(
                allocation_strategy="BEST_FIT_PROGRESSIVE",
                instance_role=ecs_instance.arn,
                instance_type=["optimal"],
                max_vcpus=4,
                min_vcpus=0,
                security_group_ids=[Token.as_string(aws_security_group_sample.id)],
                subnets=[Token.as_string(aws_subnet_sample.id)],
                type="EC2"
            ),
            type="MANAGED",
            update_policy=BatchComputeEnvironmentUpdatePolicy(
                job_execution_timeout_minutes=30,
                terminate_jobs_on_update=False
            )
        )
```

## Argument Reference

<<<<<<< HEAD
* `name` - (Optional, Forces new resource) The name for your compute environment. Up to 128 letters (uppercase and lowercase), numbers, and underscores are allowed. If omitted, Terraform will assign a random, unique name.
* `name_prefix` - (Optional, Forces new resource) Creates a unique compute environment name beginning with the specified prefix. Conflicts with `name`.
=======
This resource supports the following arguments:

* `compute_environment_name` - (Optional, Forces new resource) The name for your compute environment. Up to 128 letters (uppercase and lowercase), numbers, and underscores are allowed. If omitted, Terraform will assign a random, unique name.
* `compute_environment_name_prefix` - (Optional, Forces new resource) Creates a unique compute environment name beginning with the specified prefix. Conflicts with `compute_environment_name`.
>>>>>>> 84ed2ea3
* `compute_resources` - (Optional) Details of the compute resources managed by the compute environment. This parameter is required for managed compute environments. See details below.
* `eks_configuration` - (Optional) Details for the Amazon EKS cluster that supports the compute environment. See details below.
* `service_role` - (Optional) The full Amazon Resource Name (ARN) of the IAM role that allows AWS Batch to make calls to other AWS services on your behalf.
* `state` - (Optional) The state of the compute environment. If the state is `ENABLED`, then the compute environment accepts jobs from a queue and can scale out automatically based on queues. Valid items are `ENABLED` or `DISABLED`. Defaults to `ENABLED`.
* `tags` - (Optional) Key-value map of resource tags. If configured with a provider [`default_tags` configuration block](https://registry.terraform.io/providers/hashicorp/aws/latest/docs#default_tags-configuration-block) present, tags with matching keys will overwrite those defined at the provider-level.
* `type` - (Required) The type of the compute environment. Valid items are `MANAGED` or `UNMANAGED`.
* `update_policy` - (Optional) Specifies the infrastructure update policy for the compute environment. See details below.

### compute_resources

* `allocation_strategy` - (Optional) The allocation strategy to use for the compute resource in case not enough instances of the best fitting instance type can be allocated. For valid values, refer to the [AWS documentation](https://docs.aws.amazon.com/batch/latest/APIReference/API_ComputeResource.html#Batch-Type-ComputeResource-allocationStrategy). Defaults to `BEST_FIT`. This parameter isn't applicable to jobs running on Fargate resources, and shouldn't be specified.
* `bid_percentage` - (Optional) Integer of maximum percentage that a Spot Instance price can be when compared with the On-Demand price for that instance type before instances are launched. For example, if your bid percentage is 20% (`20`), then the Spot price must be below 20% of the current On-Demand price for that EC2 instance. If you leave this field empty, the default value is 100% of the On-Demand price. This parameter isn't applicable to jobs running on Fargate resources, and shouldn't be specified.
* `desired_vcpus` - (Optional) The desired number of EC2 vCPUS in the compute environment. This parameter isn't applicable to jobs running on Fargate resources, and shouldn't be specified.
* `ec2_configuration` - (Optional) Provides information used to select Amazon Machine Images (AMIs) for EC2 instances in the compute environment. If Ec2Configuration isn't specified, the default is ECS_AL2. This parameter isn't applicable to jobs that are running on Fargate resources, and shouldn't be specified.
* `ec2_key_pair` - (Optional) The EC2 key pair that is used for instances launched in the compute environment. This parameter isn't applicable to jobs running on Fargate resources, and shouldn't be specified.
* `image_id` - (Optional) The Amazon Machine Image (AMI) ID used for instances launched in the compute environment. This parameter isn't applicable to jobs running on Fargate resources, and shouldn't be specified. (Deprecated, use [`ec2_configuration`](#ec2_configuration) `image_id_override` instead)
* `instance_role` - (Optional) The Amazon ECS instance role applied to Amazon EC2 instances in a compute environment. This parameter isn't applicable to jobs running on Fargate resources, and shouldn't be specified.
* `instance_type` - (Optional) A list of instance types that may be launched. This parameter isn't applicable to jobs running on Fargate resources, and shouldn't be specified.
* `launch_template` - (Optional) The launch template to use for your compute resources. See details below. This parameter isn't applicable to jobs running on Fargate resources, and shouldn't be specified.
* `max_vcpus` - (Required) The maximum number of EC2 vCPUs that an environment can reach.
* `min_vcpus` - (Optional) The minimum number of EC2 vCPUs that an environment should maintain. For `EC2` or `SPOT` compute environments, if the parameter is not explicitly defined, a `0` default value will be set. This parameter isn't applicable to jobs running on Fargate resources, and shouldn't be specified.
* `placement_group` - (Optional) The Amazon EC2 placement group to associate with your compute resources.
* `security_group_ids` - (Optional) A list of EC2 security group that are associated with instances launched in the compute environment. This parameter is required for Fargate compute environments.
* `spot_iam_fleet_role` - (Optional) The Amazon Resource Name (ARN) of the Amazon EC2 Spot Fleet IAM role applied to a SPOT compute environment. This parameter is required for SPOT compute environments. This parameter isn't applicable to jobs running on Fargate resources, and shouldn't be specified.
* `subnets` - (Required) A list of VPC subnets into which the compute resources are launched.
* `tags` - (Optional) Key-value pair tags to be applied to resources that are launched in the compute environment. This parameter isn't applicable to jobs running on Fargate resources, and shouldn't be specified.
* `type` - (Required) The type of compute environment. Valid items are `EC2`, `SPOT`, `FARGATE` or `FARGATE_SPOT`.

### ec2_configuration

`ec2_configuration` supports the following:

* `image_id_override` - (Optional) The AMI ID used for instances launched in the compute environment that match the image type. This setting overrides the `image_id` argument in the [`compute_resources`](#compute_resources) block.
* `image_type` - (Optional) The image type to match with the instance type to select an AMI. If the `image_id_override` parameter isn't specified, then a recent [Amazon ECS-optimized Amazon Linux 2 AMI](https://docs.aws.amazon.com/AmazonECS/latest/developerguide/ecs-optimized_AMI.html#al2ami) (`ECS_AL2`) is used.

### launch_template

`launch_template` supports the following:

* `launch_template_id` - (Optional) ID of the launch template. You must specify either the launch template ID or launch template name in the request, but not both.
* `launch_template_name` - (Optional) Name of the launch template.
* `version` - (Optional) The version number of the launch template. Default: The default version of the launch template.

### eks_configuration

`eks_configuration` supports the following:

* `eks_cluster_arn` - (Required) The Amazon Resource Name (ARN) of the Amazon EKS cluster.
* `kubernetes_namespace` - (Required) The namespace of the Amazon EKS cluster. AWS Batch manages pods in this namespace.

### update_policy

`update_policy` supports the following:

* `job_execution_timeout_minutes` - (Required) Specifies the job timeout (in minutes) when the compute environment infrastructure is updated.
* `terminate_jobs_on_update` - (Required) Specifies whether jobs are automatically terminated when the computer environment infrastructure is updated.

## Attribute Reference

This resource exports the following attributes in addition to the arguments above:

* `arn` - The Amazon Resource Name (ARN) of the compute environment.
* `ecs_cluster_arn` - The Amazon Resource Name (ARN) of the underlying Amazon ECS cluster used by the compute environment.
* `status` - The current status of the compute environment (for example, CREATING or VALID).
* `status_reason` - A short, human-readable string to provide additional details about the current status of the compute environment.
* `tags_all` - A map of tags assigned to the resource, including those inherited from the provider [`default_tags` configuration block](https://registry.terraform.io/providers/hashicorp/aws/latest/docs#default_tags-configuration-block).

## Import

In Terraform v1.5.0 and later, use an [`import` block](https://developer.hashicorp.com/terraform/language/import) to import AWS Batch compute using the `name`. For example:

```python
# DO NOT EDIT. Code generated by 'cdktf convert' - Please report bugs at https://cdk.tf/bug
from constructs import Construct
from cdktf import TerraformStack
#
# Provider bindings are generated by running `cdktf get`.
# See https://cdk.tf/provider-generation for more details.
#
from imports.aws.batch_compute_environment import BatchComputeEnvironment
class MyConvertedCode(TerraformStack):
    def __init__(self, scope, name):
        super().__init__(scope, name)
        BatchComputeEnvironment.generate_config_for_import(self, "sample", "sample")
```

Using `terraform import`, import AWS Batch compute using the `name`. For example:

```console
% terraform import aws_batch_compute_environment.sample sample
```

[1]: http://docs.aws.amazon.com/batch/latest/userguide/what-is-batch.html
[2]: http://docs.aws.amazon.com/batch/latest/userguide/compute_environments.html
[3]: http://docs.aws.amazon.com/batch/latest/userguide/troubleshooting.html

<!-- cache-key: cdktf-0.20.8 input-3c717b4fce12bd68e5158d9f510cf29d1220cc8e65ace96b7e2eca3107125c2b --><|MERGE_RESOLUTION|>--- conflicted
+++ resolved
@@ -205,15 +205,10 @@
 
 ## Argument Reference
 
-<<<<<<< HEAD
+This resource supports the following arguments:
+
 * `name` - (Optional, Forces new resource) The name for your compute environment. Up to 128 letters (uppercase and lowercase), numbers, and underscores are allowed. If omitted, Terraform will assign a random, unique name.
 * `name_prefix` - (Optional, Forces new resource) Creates a unique compute environment name beginning with the specified prefix. Conflicts with `name`.
-=======
-This resource supports the following arguments:
-
-* `compute_environment_name` - (Optional, Forces new resource) The name for your compute environment. Up to 128 letters (uppercase and lowercase), numbers, and underscores are allowed. If omitted, Terraform will assign a random, unique name.
-* `compute_environment_name_prefix` - (Optional, Forces new resource) Creates a unique compute environment name beginning with the specified prefix. Conflicts with `compute_environment_name`.
->>>>>>> 84ed2ea3
 * `compute_resources` - (Optional) Details of the compute resources managed by the compute environment. This parameter is required for managed compute environments. See details below.
 * `eks_configuration` - (Optional) Details for the Amazon EKS cluster that supports the compute environment. See details below.
 * `service_role` - (Optional) The full Amazon Resource Name (ARN) of the IAM role that allows AWS Batch to make calls to other AWS services on your behalf.
