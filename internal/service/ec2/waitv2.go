// Copyright (c) HashiCorp, Inc.
// SPDX-License-Identifier: MPL-2.0

package ec2

import (
	"context"
	"errors"
	"fmt"
	"strconv"
	"time"

	"github.com/aws/aws-sdk-go-v2/aws"
	"github.com/aws/aws-sdk-go-v2/service/ec2"
	"github.com/aws/aws-sdk-go-v2/service/ec2/types"
	"github.com/hashicorp/terraform-plugin-sdk/v2/helper/retry"
	"github.com/hashicorp/terraform-provider-aws/internal/enum"
	"github.com/hashicorp/terraform-provider-aws/internal/tfresource"
)

func waitVPCCreatedV2(ctx context.Context, conn *ec2.Client, id string) (*types.Vpc, error) {
	stateConf := &retry.StateChangeConf{
		Pending: enum.Slice(types.VpcStatePending),
		Target:  enum.Slice(types.VpcStateAvailable),
		Refresh: statusVPCStateV2(ctx, conn, id),
		Timeout: vpcCreatedTimeout,
	}

	outputRaw, err := stateConf.WaitForStateContext(ctx)

	if output, ok := outputRaw.(*types.Vpc); ok {
		return output, err
	}

	return nil, err
}

func waitVPCIPv6CIDRBlockAssociationCreatedV2(ctx context.Context, conn *ec2.Client, id string, timeout time.Duration) (*types.VpcCidrBlockState, error) { //nolint:unparam
	stateConf := &retry.StateChangeConf{
		Pending:    enum.Slice(types.VpcCidrBlockStateCodeAssociating, types.VpcCidrBlockStateCodeDisassociated, types.VpcCidrBlockStateCodeFailing),
		Target:     enum.Slice(types.VpcCidrBlockStateCodeAssociated),
		Refresh:    statusVPCIPv6CIDRBlockAssociationStateV2(ctx, conn, id),
		Timeout:    timeout,
		Delay:      10 * time.Second,
		MinTimeout: 5 * time.Second,
	}

	outputRaw, err := stateConf.WaitForStateContext(ctx)

	if output, ok := outputRaw.(*types.VpcCidrBlockState); ok {
		if state := output.State; state == types.VpcCidrBlockStateCodeFailed {
			tfresource.SetLastError(err, errors.New(aws.ToString(output.StatusMessage)))
		}

		return output, err
	}

	return nil, err
}

func waitVPCAttributeUpdatedV2(ctx context.Context, conn *ec2.Client, vpcID string, attribute types.VpcAttributeName, expectedValue bool) (*types.Vpc, error) { //nolint:unparam
	stateConf := &retry.StateChangeConf{
		Target:     []string{strconv.FormatBool(expectedValue)},
		Refresh:    statusVPCAttributeValueV2(ctx, conn, vpcID, attribute),
		Timeout:    ec2PropagationTimeout,
		Delay:      10 * time.Second,
		MinTimeout: 3 * time.Second,
	}

	outputRaw, err := stateConf.WaitForStateContext(ctx)

	if output, ok := outputRaw.(*types.Vpc); ok {
		return output, err
	}

	return nil, err
}

func waitVPCIPv6CIDRBlockAssociationDeletedV2(ctx context.Context, conn *ec2.Client, id string, timeout time.Duration) (*types.VpcCidrBlockState, error) {
	stateConf := &retry.StateChangeConf{
		Pending:    enum.Slice(types.VpcCidrBlockStateCodeAssociated, types.VpcCidrBlockStateCodeDisassociating, types.VpcCidrBlockStateCodeFailing),
		Target:     []string{},
		Refresh:    statusVPCIPv6CIDRBlockAssociationStateV2(ctx, conn, id),
		Timeout:    timeout,
		Delay:      10 * time.Second,
		MinTimeout: 5 * time.Second,
	}

	outputRaw, err := stateConf.WaitForStateContext(ctx)

	if output, ok := outputRaw.(*types.VpcCidrBlockState); ok {
		if state := output.State; state == types.VpcCidrBlockStateCodeFailed {
			tfresource.SetLastError(err, errors.New(aws.ToString(output.StatusMessage)))
		}

		return output, err
	}

	return nil, err
}

func waitNetworkInterfaceAvailableAfterUseV2(ctx context.Context, conn *ec2.Client, id string, timeout time.Duration) (*types.NetworkInterface, error) {
	// Hyperplane attached ENI.
	// Wait for it to be moved into a removable state.
	stateConf := &retry.StateChangeConf{
		Pending:    enum.Slice(types.NetworkInterfaceStatusInUse),
		Target:     enum.Slice(types.NetworkInterfaceStatusAvailable),
		Timeout:    timeout,
		Refresh:    statusNetworkInterfaceV2(ctx, conn, id),
		Delay:      10 * time.Second,
		MinTimeout: 10 * time.Second,
		// Handle EC2 ENI eventual consistency. It can take up to 3 minutes.
		ContinuousTargetOccurence: 18,
		NotFoundChecks:            1,
	}

	outputRaw, err := stateConf.WaitForStateContext(ctx)

	if output, ok := outputRaw.(*types.NetworkInterface); ok {
		return output, err
	}

	return nil, err
}

func waitNetworkInterfaceCreatedV2(ctx context.Context, conn *ec2.Client, id string, timeout time.Duration) (*types.NetworkInterface, error) {
	stateConf := &retry.StateChangeConf{
		Pending: []string{NetworkInterfaceStatusPending},
		Target:  enum.Slice(types.NetworkInterfaceStatusAvailable),
		Timeout: timeout,
		Refresh: statusNetworkInterfaceV2(ctx, conn, id),
	}

	outputRaw, err := stateConf.WaitForStateContext(ctx)

	if output, ok := outputRaw.(*types.NetworkInterface); ok {
		return output, err
	}

	return nil, err
}

func waitNetworkInterfaceAttachedV2(ctx context.Context, conn *ec2.Client, id string, timeout time.Duration) (*types.NetworkInterfaceAttachment, error) {
	stateConf := &retry.StateChangeConf{
		Pending: enum.Slice(types.AttachmentStatusAttaching),
		Target:  enum.Slice(types.AttachmentStatusAttached),
		Timeout: timeout,
		Refresh: statusNetworkInterfaceAttachmentV2(ctx, conn, id),
	}

	outputRaw, err := stateConf.WaitForStateContext(ctx)

	if output, ok := outputRaw.(*types.NetworkInterfaceAttachment); ok {
		return output, err
	}

	return nil, err
}

func waitNetworkInterfaceDetachedV2(ctx context.Context, conn *ec2.Client, id string, timeout time.Duration) (*types.NetworkInterfaceAttachment, error) {
	stateConf := &retry.StateChangeConf{
		Pending: enum.Slice(types.AttachmentStatusAttached, types.AttachmentStatusDetaching),
		Target:  enum.Slice(types.AttachmentStatusDetached),
		Timeout: timeout,
		Refresh: statusNetworkInterfaceAttachmentV2(ctx, conn, id),
	}

	outputRaw, err := stateConf.WaitForStateContext(ctx)

	if output, ok := outputRaw.(*types.NetworkInterfaceAttachment); ok {
		return output, err
	}

	return nil, err
}

<<<<<<< HEAD
const (
	CarrierGatewayAvailableTimeout = 5 * time.Minute
	CarrierGatewayDeletedTimeout   = 5 * time.Minute
)

func WaitCarrierGatewayCreated(ctx context.Context, conn *ec2.Client, id string) (*types.CarrierGateway, error) {
	stateConf := &retry.StateChangeConf{
		Pending: enum.Slice(types.CarrierGatewayStatePending),
		Target:  enum.Slice(types.CarrierGatewayStateAvailable),
		Refresh: StatusCarrierGatewayState(ctx, conn, id),
		Timeout: CarrierGatewayAvailableTimeout,
=======
func waitVPCEndpointAcceptedV2(ctx context.Context, conn *ec2.Client, vpcEndpointID string, timeout time.Duration) (*types.VpcEndpoint, error) {
	stateConf := &retry.StateChangeConf{
		Pending:    enum.Slice(vpcEndpointStatePendingAcceptance),
		Target:     enum.Slice(vpcEndpointStateAvailable),
		Timeout:    timeout,
		Refresh:    statusVPCEndpointStateV2(ctx, conn, vpcEndpointID),
		Delay:      5 * time.Second,
		MinTimeout: 5 * time.Second,
	}

	outputRaw, err := stateConf.WaitForStateContext(ctx)

	if output, ok := outputRaw.(*types.VpcEndpoint); ok {
		if state, lastError := output.State, output.LastError; state == types.StateFailed && lastError != nil {
			tfresource.SetLastError(err, fmt.Errorf("%s: %s", aws.ToString(lastError.Code), aws.ToString(lastError.Message)))
		}

		return output, err
	}

	return nil, err
}

func waitVPCEndpointAvailableV2(ctx context.Context, conn *ec2.Client, vpcEndpointID string, timeout time.Duration) (*types.VpcEndpoint, error) { //nolint:unparam
	stateConf := &retry.StateChangeConf{
		Pending:    enum.Slice(vpcEndpointStatePending),
		Target:     enum.Slice(vpcEndpointStateAvailable, vpcEndpointStatePendingAcceptance),
		Timeout:    timeout,
		Refresh:    statusVPCEndpointStateV2(ctx, conn, vpcEndpointID),
		Delay:      5 * time.Second,
		MinTimeout: 5 * time.Second,
>>>>>>> 6266a340
	}

	outputRaw, err := stateConf.WaitForStateContext(ctx)

<<<<<<< HEAD
	if output, ok := outputRaw.(*types.CarrierGateway); ok {
=======
	if output, ok := outputRaw.(*types.VpcEndpoint); ok {
		if state, lastError := output.State, output.LastError; state == types.StateFailed && lastError != nil {
			tfresource.SetLastError(err, fmt.Errorf("%s: %s", aws.ToString(lastError.Code), aws.ToString(lastError.Message)))
		}

>>>>>>> 6266a340
		return output, err
	}

	return nil, err
}

<<<<<<< HEAD
func WaitCarrierGatewayDeleted(ctx context.Context, conn *ec2.Client, id string) (*types.CarrierGateway, error) {
	stateConf := &retry.StateChangeConf{
		Pending: enum.Slice(types.CarrierGatewayStateDeleting),
		Target:  []string{},
		Refresh: StatusCarrierGatewayState(ctx, conn, id),
		Timeout: CarrierGatewayDeletedTimeout,
=======
func waitVPCEndpointDeletedV2(ctx context.Context, conn *ec2.Client, vpcEndpointID string, timeout time.Duration) (*types.VpcEndpoint, error) {
	stateConf := &retry.StateChangeConf{
		Pending:    enum.Slice(vpcEndpointStateDeleting, vpcEndpointStateDeleted),
		Target:     []string{},
		Refresh:    statusVPCEndpointStateV2(ctx, conn, vpcEndpointID),
		Timeout:    timeout,
		Delay:      5 * time.Second,
		MinTimeout: 5 * time.Second,
	}

	outputRaw, err := stateConf.WaitForStateContext(ctx)

	if output, ok := outputRaw.(*types.VpcEndpoint); ok {
		return output, err
	}

	return nil, err
}

func waitRouteDeletedV2(ctx context.Context, conn *ec2.Client, routeFinder routeFinderV2, routeTableID, destination string, timeout time.Duration) (*types.Route, error) { //nolint:unparam
	stateConf := &retry.StateChangeConf{
		Pending:                   []string{RouteStatusReady},
		Target:                    []string{},
		Refresh:                   statusRouteV2(ctx, conn, routeFinder, routeTableID, destination),
		Timeout:                   timeout,
		ContinuousTargetOccurence: 2,
	}

	outputRaw, err := stateConf.WaitForStateContext(ctx)

	if output, ok := outputRaw.(*types.Route); ok {
		return output, err
	}

	return nil, err
}

func waitRouteReadyV2(ctx context.Context, conn *ec2.Client, routeFinder routeFinderV2, routeTableID, destination string, timeout time.Duration) (*types.Route, error) { //nolint:unparam
	stateConf := &retry.StateChangeConf{
		Pending:                   []string{},
		Target:                    []string{RouteStatusReady},
		Refresh:                   statusRouteV2(ctx, conn, routeFinder, routeTableID, destination),
		Timeout:                   timeout,
		NotFoundChecks:            RouteNotFoundChecks,
		ContinuousTargetOccurence: 2,
	}

	outputRaw, err := stateConf.WaitForStateContext(ctx)

	if output, ok := outputRaw.(*types.Route); ok {
		return output, err
	}

	return nil, err
}

func waitRouteTableReadyV2(ctx context.Context, conn *ec2.Client, id string, timeout time.Duration) (*types.RouteTable, error) {
	stateConf := &retry.StateChangeConf{
		Pending:                   []string{},
		Target:                    []string{RouteTableStatusReady},
		Refresh:                   statusRouteTableV2(ctx, conn, id),
		Timeout:                   timeout,
		NotFoundChecks:            RouteTableNotFoundChecks,
		ContinuousTargetOccurence: 2,
	}

	outputRaw, err := stateConf.WaitForStateContext(ctx)

	if output, ok := outputRaw.(*types.RouteTable); ok {
		return output, err
	}

	return nil, err
}

func waitRouteTableDeletedV2(ctx context.Context, conn *ec2.Client, id string, timeout time.Duration) (*types.RouteTable, error) {
	stateConf := &retry.StateChangeConf{
		Pending:                   []string{RouteTableStatusReady},
		Target:                    []string{},
		Refresh:                   statusRouteTableV2(ctx, conn, id),
		Timeout:                   timeout,
		ContinuousTargetOccurence: 2,
	}

	outputRaw, err := stateConf.WaitForStateContext(ctx)

	if output, ok := outputRaw.(*types.RouteTable); ok {
		return output, err
	}

	return nil, err
}

func waitRouteTableAssociationCreatedV2(ctx context.Context, conn *ec2.Client, id string, timeout time.Duration) (*types.RouteTableAssociationState, error) {
	stateConf := &retry.StateChangeConf{
		Pending:        enum.Slice(types.RouteTableAssociationStateCodeAssociating),
		Target:         enum.Slice(types.RouteTableAssociationStateCodeAssociated),
		Refresh:        statusRouteTableAssociationStateV2(ctx, conn, id),
		Timeout:        timeout,
		NotFoundChecks: RouteTableAssociationCreatedNotFoundChecks,
	}

	outputRaw, err := stateConf.WaitForStateContext(ctx)

	if output, ok := outputRaw.(*types.RouteTableAssociationState); ok {
		if output.State == types.RouteTableAssociationStateCodeFailed {
			tfresource.SetLastError(err, errors.New(aws.ToString(output.StatusMessage)))
		}

		return output, err
	}

	return nil, err
}

func waitRouteTableAssociationDeletedV2(ctx context.Context, conn *ec2.Client, id string, timeout time.Duration) (*types.RouteTableAssociationState, error) {
	stateConf := &retry.StateChangeConf{
		Pending: enum.Slice(types.RouteTableAssociationStateCodeDisassociating, types.RouteTableAssociationStateCodeAssociated),
		Target:  []string{},
		Refresh: statusRouteTableAssociationStateV2(ctx, conn, id),
		Timeout: timeout,
	}

	outputRaw, err := stateConf.WaitForStateContext(ctx)

	if output, ok := outputRaw.(*types.RouteTableAssociationState); ok {
		if output.State == types.RouteTableAssociationStateCodeFailed {
			tfresource.SetLastError(err, errors.New(aws.ToString(output.StatusMessage)))
		}

		return output, err
	}

	return nil, err
}

func waitRouteTableAssociationUpdatedV2(ctx context.Context, conn *ec2.Client, id string, timeout time.Duration) (*types.RouteTableAssociationState, error) {
	stateConf := &retry.StateChangeConf{
		Pending: enum.Slice(types.RouteTableAssociationStateCodeAssociating),
		Target:  enum.Slice(types.RouteTableAssociationStateCodeAssociated),
		Refresh: statusRouteTableAssociationStateV2(ctx, conn, id),
		Timeout: timeout,
	}

	outputRaw, err := stateConf.WaitForStateContext(ctx)

	if output, ok := outputRaw.(*types.RouteTableAssociationState); ok {
		if output.State == types.RouteTableAssociationStateCodeFailed {
			tfresource.SetLastError(err, errors.New(aws.ToString(output.StatusMessage)))
		}

		return output, err
	}

	return nil, err
}

func waitVPCEndpointServiceAvailableV2(ctx context.Context, conn *ec2.Client, id string, timeout time.Duration) (*types.ServiceConfiguration, error) { //nolint:unparam
	stateConf := &retry.StateChangeConf{
		Pending:    enum.Slice(types.ServiceStatePending),
		Target:     enum.Slice(types.ServiceStateAvailable),
		Refresh:    statusVPCEndpointServiceStateAvailableV2(ctx, conn, id),
		Timeout:    timeout,
		Delay:      5 * time.Second,
		MinTimeout: 5 * time.Second,
	}

	outputRaw, err := stateConf.WaitForStateContext(ctx)

	if output, ok := outputRaw.(*types.ServiceConfiguration); ok {
		return output, err
	}

	return nil, err
}

func waitVPCEndpointServiceDeletedV2(ctx context.Context, conn *ec2.Client, id string, timeout time.Duration) (*types.ServiceConfiguration, error) {
	stateConf := &retry.StateChangeConf{
		Pending:    enum.Slice(types.ServiceStateAvailable, types.ServiceStateDeleting),
		Target:     []string{},
		Timeout:    timeout,
		Refresh:    statusVPCEndpointServiceStateDeletedV2(ctx, conn, id),
		Delay:      5 * time.Second,
		MinTimeout: 5 * time.Second,
	}

	outputRaw, err := stateConf.WaitForStateContext(ctx)

	if output, ok := outputRaw.(*types.ServiceConfiguration); ok {
		return output, err
	}

	return nil, err
}

func waitVPCEndpointRouteTableAssociationReadyV2(ctx context.Context, conn *ec2.Client, vpcEndpointID, routeTableID string) error {
	stateConf := &retry.StateChangeConf{
		Pending:                   []string{},
		Target:                    enum.Slice(VPCEndpointRouteTableAssociationStatusReady),
		Refresh:                   statusVPCEndpointRouteTableAssociationV2(ctx, conn, vpcEndpointID, routeTableID),
		Timeout:                   ec2PropagationTimeout,
		ContinuousTargetOccurence: 2,
	}

	_, err := stateConf.WaitForStateContext(ctx)

	return err
}

func waitVPCEndpointRouteTableAssociationDeletedV2(ctx context.Context, conn *ec2.Client, vpcEndpointID, routeTableID string) error {
	stateConf := &retry.StateChangeConf{
		Pending:                   enum.Slice(VPCEndpointRouteTableAssociationStatusReady),
		Target:                    []string{},
		Refresh:                   statusVPCEndpointRouteTableAssociationV2(ctx, conn, vpcEndpointID, routeTableID),
		Timeout:                   ec2PropagationTimeout,
		ContinuousTargetOccurence: 2,
	}

	_, err := stateConf.WaitForStateContext(ctx)

	return err
}

func waitVPCEndpointConnectionAcceptedV2(ctx context.Context, conn *ec2.Client, serviceID, vpcEndpointID string, timeout time.Duration) (*types.VpcEndpointConnection, error) {
	stateConf := &retry.StateChangeConf{
		Pending:    []string{vpcEndpointStatePendingAcceptance, vpcEndpointStatePending},
		Target:     []string{vpcEndpointStateAvailable},
		Refresh:    statusVPCEndpointConnectionVPCEndpointStateV2(ctx, conn, serviceID, vpcEndpointID),
		Timeout:    timeout,
		Delay:      5 * time.Second,
		MinTimeout: 5 * time.Second,
>>>>>>> 6266a340
	}

	outputRaw, err := stateConf.WaitForStateContext(ctx)

<<<<<<< HEAD
	if output, ok := outputRaw.(*types.CarrierGateway); ok {
=======
	if output, ok := outputRaw.(*types.VpcEndpointConnection); ok {
>>>>>>> 6266a340
		return output, err
	}

	return nil, err
}<|MERGE_RESOLUTION|>--- conflicted
+++ resolved
@@ -174,19 +174,6 @@
 	return nil, err
 }
 
-<<<<<<< HEAD
-const (
-	CarrierGatewayAvailableTimeout = 5 * time.Minute
-	CarrierGatewayDeletedTimeout   = 5 * time.Minute
-)
-
-func WaitCarrierGatewayCreated(ctx context.Context, conn *ec2.Client, id string) (*types.CarrierGateway, error) {
-	stateConf := &retry.StateChangeConf{
-		Pending: enum.Slice(types.CarrierGatewayStatePending),
-		Target:  enum.Slice(types.CarrierGatewayStateAvailable),
-		Refresh: StatusCarrierGatewayState(ctx, conn, id),
-		Timeout: CarrierGatewayAvailableTimeout,
-=======
 func waitVPCEndpointAcceptedV2(ctx context.Context, conn *ec2.Client, vpcEndpointID string, timeout time.Duration) (*types.VpcEndpoint, error) {
 	stateConf := &retry.StateChangeConf{
 		Pending:    enum.Slice(vpcEndpointStatePendingAcceptance),
@@ -218,34 +205,21 @@
 		Refresh:    statusVPCEndpointStateV2(ctx, conn, vpcEndpointID),
 		Delay:      5 * time.Second,
 		MinTimeout: 5 * time.Second,
->>>>>>> 6266a340
-	}
-
-	outputRaw, err := stateConf.WaitForStateContext(ctx)
-
-<<<<<<< HEAD
-	if output, ok := outputRaw.(*types.CarrierGateway); ok {
-=======
+	}
+
+	outputRaw, err := stateConf.WaitForStateContext(ctx)
+
 	if output, ok := outputRaw.(*types.VpcEndpoint); ok {
 		if state, lastError := output.State, output.LastError; state == types.StateFailed && lastError != nil {
 			tfresource.SetLastError(err, fmt.Errorf("%s: %s", aws.ToString(lastError.Code), aws.ToString(lastError.Message)))
 		}
 
->>>>>>> 6266a340
-		return output, err
-	}
-
-	return nil, err
-}
-
-<<<<<<< HEAD
-func WaitCarrierGatewayDeleted(ctx context.Context, conn *ec2.Client, id string) (*types.CarrierGateway, error) {
-	stateConf := &retry.StateChangeConf{
-		Pending: enum.Slice(types.CarrierGatewayStateDeleting),
-		Target:  []string{},
-		Refresh: StatusCarrierGatewayState(ctx, conn, id),
-		Timeout: CarrierGatewayDeletedTimeout,
-=======
+		return output, err
+	}
+
+	return nil, err
+}
+
 func waitVPCEndpointDeletedV2(ctx context.Context, conn *ec2.Client, vpcEndpointID string, timeout time.Duration) (*types.VpcEndpoint, error) {
 	stateConf := &retry.StateChangeConf{
 		Pending:    enum.Slice(vpcEndpointStateDeleting, vpcEndpointStateDeleted),
@@ -477,16 +451,50 @@
 		Timeout:    timeout,
 		Delay:      5 * time.Second,
 		MinTimeout: 5 * time.Second,
->>>>>>> 6266a340
-	}
-
-	outputRaw, err := stateConf.WaitForStateContext(ctx)
-
-<<<<<<< HEAD
+	}
+
+	outputRaw, err := stateConf.WaitForStateContext(ctx)
+
+	if output, ok := outputRaw.(*types.VpcEndpointConnection); ok {
+		return output, err
+	}
+
+	return nil, err
+}
+
+const (
+	CarrierGatewayAvailableTimeout = 5 * time.Minute
+	CarrierGatewayDeletedTimeout   = 5 * time.Minute
+)
+
+func WaitCarrierGatewayCreated(ctx context.Context, conn *ec2.Client, id string) (*types.CarrierGateway, error) {
+	stateConf := &retry.StateChangeConf{
+		Pending: enum.Slice(types.CarrierGatewayStatePending),
+		Target:  enum.Slice(types.CarrierGatewayStateAvailable),
+		Refresh: StatusCarrierGatewayState(ctx, conn, id),
+		Timeout: CarrierGatewayAvailableTimeout,
+	}
+
+	outputRaw, err := stateConf.WaitForStateContext(ctx)
+
 	if output, ok := outputRaw.(*types.CarrierGateway); ok {
-=======
-	if output, ok := outputRaw.(*types.VpcEndpointConnection); ok {
->>>>>>> 6266a340
+		return output, err
+	}
+
+	return nil, err
+}
+
+func WaitCarrierGatewayDeleted(ctx context.Context, conn *ec2.Client, id string) (*types.CarrierGateway, error) {
+	stateConf := &retry.StateChangeConf{
+		Pending: enum.Slice(types.CarrierGatewayStateDeleting),
+		Target:  []string{},
+		Refresh: StatusCarrierGatewayState(ctx, conn, id),
+		Timeout: CarrierGatewayDeletedTimeout,
+	}
+
+	outputRaw, err := stateConf.WaitForStateContext(ctx)
+
+	if output, ok := outputRaw.(*types.CarrierGateway); ok {
 		return output, err
 	}
 
