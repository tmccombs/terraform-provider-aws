// Copyright (c) HashiCorp, Inc.
// SPDX-License-Identifier: MPL-2.0

package ec2

import (
	"context"
	"errors"
	"fmt"
	"strconv"
	"time"

	"github.com/aws/aws-sdk-go-v2/aws"
	"github.com/aws/aws-sdk-go-v2/service/ec2"
	ec2_sdkv2 "github.com/aws/aws-sdk-go-v2/service/ec2"
	"github.com/aws/aws-sdk-go-v2/service/ec2/types"
	awstypes "github.com/aws/aws-sdk-go-v2/service/ec2/types"
	"github.com/hashicorp/terraform-plugin-sdk/v2/helper/retry"
	"github.com/hashicorp/terraform-provider-aws/internal/enum"
	"github.com/hashicorp/terraform-provider-aws/internal/tfresource"
)

const (
	AvailabilityZoneGroupOptInStatusTimeout = 10 * time.Minute
)

func waitAvailabilityZoneGroupOptedIn(ctx context.Context, conn *ec2.Client, name string) (*types.AvailabilityZone, error) {
	stateConf := &retry.StateChangeConf{
		Pending: enum.Slice(types.AvailabilityZoneOptInStatusNotOptedIn),
		Target:  enum.Slice(types.AvailabilityZoneOptInStatusOptedIn),
		Refresh: statusAvailabilityZoneGroupOptInStatus(ctx, conn, name),
		Timeout: AvailabilityZoneGroupOptInStatusTimeout,
	}

	outputRaw, err := stateConf.WaitForStateContext(ctx)

	if output, ok := outputRaw.(*types.AvailabilityZone); ok {
		return output, err
	}

	return nil, err
}

func waitAvailabilityZoneGroupNotOptedIn(ctx context.Context, conn *ec2.Client, name string) (*types.AvailabilityZone, error) {
	stateConf := &retry.StateChangeConf{
		Pending: enum.Slice(types.AvailabilityZoneOptInStatusOptedIn),
		Target:  enum.Slice(types.AvailabilityZoneOptInStatusNotOptedIn),
		Refresh: statusAvailabilityZoneGroupOptInStatus(ctx, conn, name),
		Timeout: AvailabilityZoneGroupOptInStatusTimeout,
	}

	outputRaw, err := stateConf.WaitForStateContext(ctx)

	if output, ok := outputRaw.(*types.AvailabilityZone); ok {
		return output, err
	}

	return nil, err
}

const (
	CapacityReservationActiveTimeout  = 2 * time.Minute
	CapacityReservationDeletedTimeout = 2 * time.Minute
)

func waitCapacityReservationActive(ctx context.Context, conn *ec2.Client, id string) (*types.CapacityReservation, error) {
	stateConf := &retry.StateChangeConf{
		Pending: enum.Slice(types.CapacityReservationStatePending),
		Target:  enum.Slice(types.CapacityReservationStateActive),
		Refresh: statusCapacityReservationState(ctx, conn, id),
		Timeout: CapacityReservationActiveTimeout,
	}

	outputRaw, err := stateConf.WaitForStateContext(ctx)

	if output, ok := outputRaw.(*types.CapacityReservation); ok {
		return output, err
	}

	return nil, err
}

func waitCapacityReservationDeleted(ctx context.Context, conn *ec2.Client, id string) (*types.CapacityReservation, error) {
	stateConf := &retry.StateChangeConf{
		Pending: enum.Slice(types.CapacityReservationStateActive),
		Target:  []string{},
		Refresh: statusCapacityReservationState(ctx, conn, id),
		Timeout: CapacityReservationDeletedTimeout,
	}

	outputRaw, err := stateConf.WaitForStateContext(ctx)

	if output, ok := outputRaw.(*types.CapacityReservation); ok {
		return output, err
	}

	return nil, err
}

func waitFleet(ctx context.Context, conn *ec2.Client, id string, pending, target []string, timeout, delay time.Duration) (*awstypes.FleetData, error) {
	stateConf := &retry.StateChangeConf{
		Pending:    pending,
		Target:     target,
		Refresh:    statusFleetState(ctx, conn, id),
		Timeout:    timeout,
		Delay:      delay,
		MinTimeout: 1 * time.Second,
	}

	outputRaw, err := stateConf.WaitForStateContext(ctx)

	if output, ok := outputRaw.(*awstypes.FleetData); ok {
		return output, err
	}

	return nil, err
}

func waitHostCreated(ctx context.Context, conn *ec2.Client, id string, timeout time.Duration) (*awstypes.Host, error) {
	stateConf := &retry.StateChangeConf{
		Pending: enum.Slice(awstypes.AllocationStatePending),
		Target:  enum.Slice(awstypes.AllocationStateAvailable),
		Timeout: timeout,
		Refresh: statusHostState(ctx, conn, id),
	}

	outputRaw, err := stateConf.WaitForStateContext(ctx)

	if output, ok := outputRaw.(*awstypes.Host); ok {
		return output, err
	}

	return nil, err
}

func waitHostUpdated(ctx context.Context, conn *ec2.Client, id string, timeout time.Duration) (*awstypes.Host, error) {
	stateConf := &retry.StateChangeConf{
		Pending: enum.Slice(awstypes.AllocationStatePending),
		Target:  enum.Slice(awstypes.AllocationStateAvailable),
		Timeout: timeout,
		Refresh: statusHostState(ctx, conn, id),
	}

	outputRaw, err := stateConf.WaitForStateContext(ctx)

	if output, ok := outputRaw.(*awstypes.Host); ok {
		return output, err
	}

	return nil, err
}

func waitHostDeleted(ctx context.Context, conn *ec2.Client, id string, timeout time.Duration) (*awstypes.Host, error) {
	stateConf := &retry.StateChangeConf{
		Pending: enum.Slice(awstypes.AllocationStateAvailable),
		Target:  []string{},
		Timeout: timeout,
		Refresh: statusHostState(ctx, conn, id),
	}

	outputRaw, err := stateConf.WaitForStateContext(ctx)

	if output, ok := outputRaw.(*awstypes.Host); ok {
		return output, err
	}

	return nil, err
}

func waitInstanceIAMInstanceProfileUpdated(ctx context.Context, conn *ec2.Client, instanceID string, expectedValue string) (*types.Instance, error) {
	stateConf := &retry.StateChangeConf{
		Target:     enum.Slice(expectedValue),
		Refresh:    statusInstanceIAMInstanceProfile(ctx, conn, instanceID),
		Timeout:    ec2PropagationTimeout,
		Delay:      10 * time.Second,
		MinTimeout: 3 * time.Second,
	}

	outputRaw, err := stateConf.WaitForStateContext(ctx)

	if output, ok := outputRaw.(*types.Instance); ok {
		return output, err
	}

	return nil, err
}

func waitInstanceCapacityReservationSpecificationUpdated(ctx context.Context, conn *ec2.Client, instanceID string, expectedValue *types.CapacityReservationSpecification) (*types.Instance, error) {
	stateConf := &retry.StateChangeConf{
		Target:     enum.Slice(strconv.FormatBool(true)),
		Refresh:    statusInstanceCapacityReservationSpecificationEquals(ctx, conn, instanceID, expectedValue),
		Timeout:    ec2PropagationTimeout,
		Delay:      10 * time.Second,
		MinTimeout: 3 * time.Second,
	}

	outputRaw, err := stateConf.WaitForStateContext(ctx)

	if output, ok := outputRaw.(*types.Instance); ok {
		return output, err
	}

	return nil, err
}

func waitInstanceMaintenanceOptionsAutoRecoveryUpdated(ctx context.Context, conn *ec2.Client, id, expectedValue string, timeout time.Duration) (*types.InstanceMaintenanceOptions, error) {
	stateConf := &retry.StateChangeConf{
		Target:     enum.Slice(expectedValue),
		Refresh:    statusInstanceMaintenanceOptionsAutoRecovery(ctx, conn, id),
		Timeout:    timeout,
		Delay:      10 * time.Second,
		MinTimeout: 3 * time.Second,
	}

	outputRaw, err := stateConf.WaitForStateContext(ctx)

	if output, ok := outputRaw.(*types.InstanceMaintenanceOptions); ok {
		return output, err
	}

	return nil, err
}

func waitInstanceMetadataOptionsApplied(ctx context.Context, conn *ec2.Client, id string, timeout time.Duration) (*types.InstanceMetadataOptionsResponse, error) {
	stateConf := &retry.StateChangeConf{
		Pending:    enum.Slice(types.InstanceMetadataOptionsStatePending),
		Target:     enum.Slice(types.InstanceMetadataOptionsStateApplied),
		Refresh:    statusInstanceMetadataOptionsState(ctx, conn, id),
		Timeout:    timeout,
		Delay:      10 * time.Second,
		MinTimeout: 3 * time.Second,
	}

	outputRaw, err := stateConf.WaitForStateContext(ctx)

	if output, ok := outputRaw.(*types.InstanceMetadataOptionsResponse); ok {
		return output, err
	}

	return nil, err
}

func waitInstanceRootBlockDeviceDeleteOnTerminationUpdated(ctx context.Context, conn *ec2.Client, id string, expectedValue bool, timeout time.Duration) (*types.EbsInstanceBlockDevice, error) {
	stateConf := &retry.StateChangeConf{
		Target:     []string{strconv.FormatBool(expectedValue)},
		Refresh:    statusInstanceRootBlockDeviceDeleteOnTermination(ctx, conn, id),
		Timeout:    timeout,
		Delay:      10 * time.Second,
		MinTimeout: 3 * time.Second,
	}

	outputRaw, err := stateConf.WaitForStateContext(ctx)

	if output, ok := outputRaw.(*types.EbsInstanceBlockDevice); ok {
		return output, err
	}

	return nil, err
}

const (
	PlacementGroupCreatedTimeout = 5 * time.Minute
	PlacementGroupDeletedTimeout = 5 * time.Minute
)

func waitPlacementGroupCreated(ctx context.Context, conn *ec2.Client, name string) (*awstypes.PlacementGroup, error) {
	stateConf := &retry.StateChangeConf{
		Pending: enum.Slice(awstypes.PlacementGroupStatePending),
		Target:  enum.Slice(awstypes.PlacementGroupStateAvailable),
		Timeout: PlacementGroupCreatedTimeout,
		Refresh: statusPlacementGroupState(ctx, conn, name),
	}

	outputRaw, err := stateConf.WaitForStateContext(ctx)

	if output, ok := outputRaw.(*awstypes.PlacementGroup); ok {
		return output, err
	}

	return nil, err
}

func waitPlacementGroupDeleted(ctx context.Context, conn *ec2.Client, name string) (*awstypes.PlacementGroup, error) {
	stateConf := &retry.StateChangeConf{
		Pending: enum.Slice(awstypes.PlacementGroupStateDeleting),
		Target:  []string{},
		Timeout: PlacementGroupDeletedTimeout,
		Refresh: statusPlacementGroupState(ctx, conn, name),
	}

	outputRaw, err := stateConf.WaitForStateContext(ctx)

	if output, ok := outputRaw.(*awstypes.PlacementGroup); ok {
		return output, err
	}

	return nil, err
}

func waitSpotInstanceRequestFulfilled(ctx context.Context, conn *ec2.Client, id string, timeout time.Duration) (*types.SpotInstanceRequest, error) {
	stateConf := &retry.StateChangeConf{
		Pending:    []string{spotInstanceRequestStatusCodePendingEvaluation, spotInstanceRequestStatusCodePendingFulfillment},
		Target:     []string{spotInstanceRequestStatusCodeFulfilled},
		Refresh:    statusSpotInstanceRequest(ctx, conn, id),
		Timeout:    timeout,
		Delay:      10 * time.Second,
		MinTimeout: 3 * time.Second,
	}

	outputRaw, err := stateConf.WaitForStateContext(ctx)

	if output, ok := outputRaw.(*types.SpotInstanceRequest); ok {
		if fault := output.Fault; fault != nil {
			errFault := fmt.Errorf("%s: %s", aws.ToString(fault.Code), aws.ToString(fault.Message))
			tfresource.SetLastError(err, fmt.Errorf("%s %w", aws.ToString(output.Status.Message), errFault))
		} else {
			tfresource.SetLastError(err, errors.New(aws.ToString(output.Status.Message)))
		}

		return output, err
	}

	return nil, err
}

func waitVPCCreatedV2(ctx context.Context, conn *ec2.Client, id string) (*types.Vpc, error) {
	stateConf := &retry.StateChangeConf{
		Pending: enum.Slice(types.VpcStatePending),
		Target:  enum.Slice(types.VpcStateAvailable),
		Refresh: statusVPCStateV2(ctx, conn, id),
		Timeout: vpcCreatedTimeout,
	}

	outputRaw, err := stateConf.WaitForStateContext(ctx)

	if output, ok := outputRaw.(*types.Vpc); ok {
		return output, err
	}

	return nil, err
}

func waitVPCIPv6CIDRBlockAssociationCreatedV2(ctx context.Context, conn *ec2.Client, id string, timeout time.Duration) (*types.VpcCidrBlockState, error) { //nolint:unparam
	stateConf := &retry.StateChangeConf{
		Pending:    enum.Slice(types.VpcCidrBlockStateCodeAssociating, types.VpcCidrBlockStateCodeDisassociated, types.VpcCidrBlockStateCodeFailing),
		Target:     enum.Slice(types.VpcCidrBlockStateCodeAssociated),
		Refresh:    statusVPCIPv6CIDRBlockAssociationStateV2(ctx, conn, id),
		Timeout:    timeout,
		Delay:      10 * time.Second,
		MinTimeout: 5 * time.Second,
	}

	outputRaw, err := stateConf.WaitForStateContext(ctx)

	if output, ok := outputRaw.(*types.VpcCidrBlockState); ok {
		if state := output.State; state == types.VpcCidrBlockStateCodeFailed {
			tfresource.SetLastError(err, errors.New(aws.ToString(output.StatusMessage)))
		}

		return output, err
	}

	return nil, err
}

func waitVPCAttributeUpdatedV2(ctx context.Context, conn *ec2.Client, vpcID string, attribute types.VpcAttributeName, expectedValue bool) (*types.Vpc, error) { //nolint:unparam
	stateConf := &retry.StateChangeConf{
		Target:     []string{strconv.FormatBool(expectedValue)},
		Refresh:    statusVPCAttributeValueV2(ctx, conn, vpcID, attribute),
		Timeout:    ec2PropagationTimeout,
		Delay:      10 * time.Second,
		MinTimeout: 3 * time.Second,
	}

	outputRaw, err := stateConf.WaitForStateContext(ctx)

	if output, ok := outputRaw.(*types.Vpc); ok {
		return output, err
	}

	return nil, err
}

func waitVPCIPv6CIDRBlockAssociationDeletedV2(ctx context.Context, conn *ec2.Client, id string, timeout time.Duration) (*types.VpcCidrBlockState, error) {
	stateConf := &retry.StateChangeConf{
		Pending:    enum.Slice(types.VpcCidrBlockStateCodeAssociated, types.VpcCidrBlockStateCodeDisassociating, types.VpcCidrBlockStateCodeFailing),
		Target:     []string{},
		Refresh:    statusVPCIPv6CIDRBlockAssociationStateV2(ctx, conn, id),
		Timeout:    timeout,
		Delay:      10 * time.Second,
		MinTimeout: 5 * time.Second,
	}

	outputRaw, err := stateConf.WaitForStateContext(ctx)

	if output, ok := outputRaw.(*types.VpcCidrBlockState); ok {
		if state := output.State; state == types.VpcCidrBlockStateCodeFailed {
			tfresource.SetLastError(err, errors.New(aws.ToString(output.StatusMessage)))
		}

		return output, err
	}

	return nil, err
}

func waitNetworkInterfaceAvailableAfterUseV2(ctx context.Context, conn *ec2.Client, id string, timeout time.Duration) (*types.NetworkInterface, error) {
	// Hyperplane attached ENI.
	// Wait for it to be moved into a removable state.
	stateConf := &retry.StateChangeConf{
		Pending:    enum.Slice(types.NetworkInterfaceStatusInUse),
		Target:     enum.Slice(types.NetworkInterfaceStatusAvailable),
		Timeout:    timeout,
		Refresh:    statusNetworkInterfaceV2(ctx, conn, id),
		Delay:      10 * time.Second,
		MinTimeout: 10 * time.Second,
		// Handle EC2 ENI eventual consistency. It can take up to 3 minutes.
		ContinuousTargetOccurence: 18,
		NotFoundChecks:            1,
	}

	outputRaw, err := stateConf.WaitForStateContext(ctx)

	if output, ok := outputRaw.(*types.NetworkInterface); ok {
		return output, err
	}

	return nil, err
}

func waitNetworkInterfaceCreatedV2(ctx context.Context, conn *ec2.Client, id string, timeout time.Duration) (*types.NetworkInterface, error) {
	stateConf := &retry.StateChangeConf{
		Pending: []string{NetworkInterfaceStatusPending},
		Target:  enum.Slice(types.NetworkInterfaceStatusAvailable),
		Timeout: timeout,
		Refresh: statusNetworkInterfaceV2(ctx, conn, id),
	}

	outputRaw, err := stateConf.WaitForStateContext(ctx)

	if output, ok := outputRaw.(*types.NetworkInterface); ok {
		return output, err
	}

	return nil, err
}

func waitNetworkInterfaceAttachedV2(ctx context.Context, conn *ec2.Client, id string, timeout time.Duration) (*types.NetworkInterfaceAttachment, error) {
	stateConf := &retry.StateChangeConf{
		Pending: enum.Slice(types.AttachmentStatusAttaching),
		Target:  enum.Slice(types.AttachmentStatusAttached),
		Timeout: timeout,
		Refresh: statusNetworkInterfaceAttachmentV2(ctx, conn, id),
	}

	outputRaw, err := stateConf.WaitForStateContext(ctx)

	if output, ok := outputRaw.(*types.NetworkInterfaceAttachment); ok {
		return output, err
	}

	return nil, err
}

func waitNetworkInterfaceDetachedV2(ctx context.Context, conn *ec2.Client, id string, timeout time.Duration) (*types.NetworkInterfaceAttachment, error) {
	stateConf := &retry.StateChangeConf{
		Pending: enum.Slice(types.AttachmentStatusAttached, types.AttachmentStatusDetaching),
		Target:  enum.Slice(types.AttachmentStatusDetached),
		Timeout: timeout,
		Refresh: statusNetworkInterfaceAttachmentV2(ctx, conn, id),
	}

	outputRaw, err := stateConf.WaitForStateContext(ctx)

	if output, ok := outputRaw.(*types.NetworkInterfaceAttachment); ok {
		return output, err
	}

	return nil, err
}

func waitVolumeCreated(ctx context.Context, conn *ec2.Client, id string, timeout time.Duration) (*types.Volume, error) {
	stateConf := &retry.StateChangeConf{
		Pending:    enum.Slice(types.VolumeStateCreating),
		Target:     enum.Slice(types.VolumeStateAvailable),
		Refresh:    statusVolumeState(ctx, conn, id),
		Timeout:    timeout,
		Delay:      10 * time.Second,
		MinTimeout: 3 * time.Second,
	}

	outputRaw, err := stateConf.WaitForStateContext(ctx)

	if output, ok := outputRaw.(*types.Volume); ok {
		return output, err
	}

	return nil, err
}

func waitVolumeDeleted(ctx context.Context, conn *ec2.Client, id string, timeout time.Duration) (*types.Volume, error) {
	stateConf := &retry.StateChangeConf{
		Pending:    enum.Slice(types.VolumeStateDeleting),
		Target:     []string{},
		Refresh:    statusVolumeState(ctx, conn, id),
		Timeout:    timeout,
		Delay:      10 * time.Second,
		MinTimeout: 3 * time.Second,
	}

	outputRaw, err := stateConf.WaitForStateContext(ctx)

	if output, ok := outputRaw.(*awstypes.Volume); ok {
		return output, err
	}

	return nil, err
}

func waitVolumeUpdated(ctx context.Context, conn *ec2_sdkv2.Client, id string, timeout time.Duration) (*types.Volume, error) {
	stateConf := &retry.StateChangeConf{
		Pending:    enum.Slice(types.VolumeStateCreating, types.VolumeState(types.VolumeModificationStateModifying)),
		Target:     enum.Slice(types.VolumeStateAvailable, types.VolumeStateInUse),
		Refresh:    statusVolumeState(ctx, conn, id),
		Timeout:    timeout,
		Delay:      10 * time.Second,
		MinTimeout: 3 * time.Second,
	}

	outputRaw, err := stateConf.WaitForStateContext(ctx)

	if output, ok := outputRaw.(*types.Volume); ok {
		return output, err
	}

	return nil, err
}

func waitVolumeAttachmentCreated(ctx context.Context, conn *ec2.Client, volumeID, instanceID, deviceName string, timeout time.Duration) (*types.VolumeAttachment, error) {
	stateConf := &retry.StateChangeConf{
		Pending:    enum.Slice(types.VolumeAttachmentStateAttaching),
		Target:     enum.Slice(types.VolumeAttachmentStateAttached),
		Refresh:    statusVolumeAttachmentState(ctx, conn, volumeID, instanceID, deviceName),
		Timeout:    timeout,
		Delay:      10 * time.Second,
		MinTimeout: 3 * time.Second,
	}

	outputRaw, err := stateConf.WaitForStateContext(ctx)

	if output, ok := outputRaw.(*types.VolumeAttachment); ok {
		return output, err
	}

	return nil, err
}

func waitVolumeModificationComplete(ctx context.Context, conn *ec2.Client, id string, timeout time.Duration) (*types.VolumeModification, error) {
	stateConf := &retry.StateChangeConf{
		Pending: enum.Slice(types.VolumeModificationStateModifying),
		// The volume is useable once the state is "optimizing", but will not be at full performance.
		// Optimization can take hours. e.g. a full 1 TiB drive takes approximately 6 hours to optimize,
		// according to https://docs.aws.amazon.com/AWSEC2/latest/UserGuide/monitoring-volume-modifications.html.
		Target:     enum.Slice(types.VolumeModificationStateCompleted, types.VolumeModificationStateOptimizing),
		Refresh:    statusVolumeModificationState(ctx, conn, id),
		Timeout:    timeout,
		Delay:      30 * time.Second,
		MinTimeout: 30 * time.Second,
	}

	outputRaw, err := stateConf.WaitForStateContext(ctx)

	if output, ok := outputRaw.(*types.VolumeModification); ok {
		tfresource.SetLastError(err, errors.New(aws.ToString(output.StatusMessage)))

		return output, err
	}

	return nil, err
}

func waitVPCEndpointAcceptedV2(ctx context.Context, conn *ec2.Client, vpcEndpointID string, timeout time.Duration) (*types.VpcEndpoint, error) {
	stateConf := &retry.StateChangeConf{
		Pending:    enum.Slice(vpcEndpointStatePendingAcceptance),
		Target:     enum.Slice(vpcEndpointStateAvailable),
		Timeout:    timeout,
		Refresh:    statusVPCEndpointStateV2(ctx, conn, vpcEndpointID),
		Delay:      5 * time.Second,
		MinTimeout: 5 * time.Second,
	}

	outputRaw, err := stateConf.WaitForStateContext(ctx)

	if output, ok := outputRaw.(*types.VpcEndpoint); ok {
		if state, lastError := output.State, output.LastError; state == types.StateFailed && lastError != nil {
			tfresource.SetLastError(err, fmt.Errorf("%s: %s", aws.ToString(lastError.Code), aws.ToString(lastError.Message)))
		}

		return output, err
	}

	return nil, err
}

func waitVPCEndpointAvailableV2(ctx context.Context, conn *ec2.Client, vpcEndpointID string, timeout time.Duration) (*types.VpcEndpoint, error) { //nolint:unparam
	stateConf := &retry.StateChangeConf{
		Pending:    enum.Slice(vpcEndpointStatePending),
		Target:     enum.Slice(vpcEndpointStateAvailable, vpcEndpointStatePendingAcceptance),
		Timeout:    timeout,
		Refresh:    statusVPCEndpointStateV2(ctx, conn, vpcEndpointID),
		Delay:      5 * time.Second,
		MinTimeout: 5 * time.Second,
	}

	outputRaw, err := stateConf.WaitForStateContext(ctx)

	if output, ok := outputRaw.(*types.VpcEndpoint); ok {
		if state, lastError := output.State, output.LastError; state == types.StateFailed && lastError != nil {
			tfresource.SetLastError(err, fmt.Errorf("%s: %s", aws.ToString(lastError.Code), aws.ToString(lastError.Message)))
		}

		return output, err
	}

	return nil, err
}

func waitVPCEndpointDeletedV2(ctx context.Context, conn *ec2.Client, vpcEndpointID string, timeout time.Duration) (*types.VpcEndpoint, error) {
	stateConf := &retry.StateChangeConf{
		Pending:    enum.Slice(vpcEndpointStateDeleting, vpcEndpointStateDeleted),
		Target:     []string{},
		Refresh:    statusVPCEndpointStateV2(ctx, conn, vpcEndpointID),
		Timeout:    timeout,
		Delay:      5 * time.Second,
		MinTimeout: 5 * time.Second,
	}

	outputRaw, err := stateConf.WaitForStateContext(ctx)

	if output, ok := outputRaw.(*types.VpcEndpoint); ok {
		return output, err
	}

	return nil, err
}

func waitRouteDeletedV2(ctx context.Context, conn *ec2.Client, routeFinder routeFinderV2, routeTableID, destination string, timeout time.Duration) (*types.Route, error) { //nolint:unparam
	stateConf := &retry.StateChangeConf{
		Pending:                   []string{RouteStatusReady},
		Target:                    []string{},
		Refresh:                   statusRouteV2(ctx, conn, routeFinder, routeTableID, destination),
		Timeout:                   timeout,
		ContinuousTargetOccurence: 2,
	}

	outputRaw, err := stateConf.WaitForStateContext(ctx)

	if output, ok := outputRaw.(*types.Route); ok {
		return output, err
	}

	return nil, err
}

func waitRouteReadyV2(ctx context.Context, conn *ec2.Client, routeFinder routeFinderV2, routeTableID, destination string, timeout time.Duration) (*types.Route, error) { //nolint:unparam
	stateConf := &retry.StateChangeConf{
		Pending:                   []string{},
		Target:                    []string{RouteStatusReady},
		Refresh:                   statusRouteV2(ctx, conn, routeFinder, routeTableID, destination),
		Timeout:                   timeout,
		NotFoundChecks:            RouteNotFoundChecks,
		ContinuousTargetOccurence: 2,
	}

	outputRaw, err := stateConf.WaitForStateContext(ctx)

	if output, ok := outputRaw.(*types.Route); ok {
		return output, err
	}

	return nil, err
}

func waitRouteTableReadyV2(ctx context.Context, conn *ec2.Client, id string, timeout time.Duration) (*types.RouteTable, error) {
	stateConf := &retry.StateChangeConf{
		Pending:                   []string{},
		Target:                    []string{RouteTableStatusReady},
		Refresh:                   statusRouteTableV2(ctx, conn, id),
		Timeout:                   timeout,
		NotFoundChecks:            RouteTableNotFoundChecks,
		ContinuousTargetOccurence: 2,
	}

	outputRaw, err := stateConf.WaitForStateContext(ctx)

	if output, ok := outputRaw.(*types.RouteTable); ok {
		return output, err
	}

	return nil, err
}

func waitRouteTableDeletedV2(ctx context.Context, conn *ec2.Client, id string, timeout time.Duration) (*types.RouteTable, error) {
	stateConf := &retry.StateChangeConf{
		Pending:                   []string{RouteTableStatusReady},
		Target:                    []string{},
		Refresh:                   statusRouteTableV2(ctx, conn, id),
		Timeout:                   timeout,
		ContinuousTargetOccurence: 2,
	}

	outputRaw, err := stateConf.WaitForStateContext(ctx)

	if output, ok := outputRaw.(*types.RouteTable); ok {
		return output, err
	}

	return nil, err
}

func waitRouteTableAssociationCreatedV2(ctx context.Context, conn *ec2.Client, id string, timeout time.Duration) (*types.RouteTableAssociationState, error) {
	stateConf := &retry.StateChangeConf{
		Pending:        enum.Slice(types.RouteTableAssociationStateCodeAssociating),
		Target:         enum.Slice(types.RouteTableAssociationStateCodeAssociated),
		Refresh:        statusRouteTableAssociationStateV2(ctx, conn, id),
		Timeout:        timeout,
		NotFoundChecks: RouteTableAssociationCreatedNotFoundChecks,
	}

	outputRaw, err := stateConf.WaitForStateContext(ctx)

	if output, ok := outputRaw.(*types.RouteTableAssociationState); ok {
		if output.State == types.RouteTableAssociationStateCodeFailed {
			tfresource.SetLastError(err, errors.New(aws.ToString(output.StatusMessage)))
		}

		return output, err
	}

	return nil, err
}

func waitRouteTableAssociationDeletedV2(ctx context.Context, conn *ec2.Client, id string, timeout time.Duration) (*types.RouteTableAssociationState, error) {
	stateConf := &retry.StateChangeConf{
		Pending: enum.Slice(types.RouteTableAssociationStateCodeDisassociating, types.RouteTableAssociationStateCodeAssociated),
		Target:  []string{},
		Refresh: statusRouteTableAssociationStateV2(ctx, conn, id),
		Timeout: timeout,
	}

	outputRaw, err := stateConf.WaitForStateContext(ctx)

	if output, ok := outputRaw.(*types.RouteTableAssociationState); ok {
		if output.State == types.RouteTableAssociationStateCodeFailed {
			tfresource.SetLastError(err, errors.New(aws.ToString(output.StatusMessage)))
		}

		return output, err
	}

	return nil, err
}

func waitRouteTableAssociationUpdatedV2(ctx context.Context, conn *ec2.Client, id string, timeout time.Duration) (*types.RouteTableAssociationState, error) {
	stateConf := &retry.StateChangeConf{
		Pending: enum.Slice(types.RouteTableAssociationStateCodeAssociating),
		Target:  enum.Slice(types.RouteTableAssociationStateCodeAssociated),
		Refresh: statusRouteTableAssociationStateV2(ctx, conn, id),
		Timeout: timeout,
	}

	outputRaw, err := stateConf.WaitForStateContext(ctx)

	if output, ok := outputRaw.(*types.RouteTableAssociationState); ok {
		if output.State == types.RouteTableAssociationStateCodeFailed {
			tfresource.SetLastError(err, errors.New(aws.ToString(output.StatusMessage)))
		}

		return output, err
	}

	return nil, err
}

func waitSpotFleetRequestCreated(ctx context.Context, conn *ec2.Client, id string, timeout time.Duration) (*types.SpotFleetRequestConfig, error) {
	stateConf := &retry.StateChangeConf{
		Pending:    enum.Slice(types.BatchStateSubmitted),
		Target:     enum.Slice(types.BatchStateActive),
		Refresh:    statusSpotFleetRequestState(ctx, conn, id),
		Timeout:    timeout,
		MinTimeout: 10 * time.Second,
		Delay:      30 * time.Second,
	}

	outputRaw, err := stateConf.WaitForStateContext(ctx)

	if output, ok := outputRaw.(*types.SpotFleetRequestConfig); ok {
		return output, err
	}

	return nil, err
}

func waitSpotFleetRequestFulfilled(ctx context.Context, conn *ec2.Client, id string, timeout time.Duration) (*types.SpotFleetRequestConfig, error) {
	stateConf := &retry.StateChangeConf{
		Pending:    enum.Slice(types.ActivityStatusPendingFulfillment),
		Target:     enum.Slice(types.ActivityStatusFulfilled),
		Refresh:    statusSpotFleetActivityStatus(ctx, conn, id),
		Timeout:    timeout,
		Delay:      10 * time.Second,
		MinTimeout: 3 * time.Second,
	}

	outputRaw, err := stateConf.WaitForStateContext(ctx)

	if output, ok := outputRaw.(*types.SpotFleetRequestConfig); ok {
		if output.ActivityStatus == types.ActivityStatusError {
			var errs []error

			input := &ec2.DescribeSpotFleetRequestHistoryInput{
				SpotFleetRequestId: aws.String(id),
				StartTime:          aws.Time(time.UnixMilli(0)),
			}

			if output, err := findSpotFleetRequestHistoryRecords(ctx, conn, input); err == nil {
				for _, v := range output {
					if eventType := v.EventType; eventType == types.EventTypeError || eventType == types.EventTypeInformation {
						errs = append(errs, errors.New(string(v.EventType)))
					}
				}
			}

			tfresource.SetLastError(err, errors.Join(errs...))
		}

		return output, err
	}

	return nil, err
}

func waitSpotFleetRequestUpdated(ctx context.Context, conn *ec2.Client, id string, timeout time.Duration) (*types.SpotFleetRequestConfig, error) {
	stateConf := &retry.StateChangeConf{
		Pending:    enum.Slice(types.BatchStateModifying),
		Target:     enum.Slice(types.BatchStateActive),
		Refresh:    statusSpotFleetRequestState(ctx, conn, id),
		Timeout:    timeout,
		MinTimeout: 10 * time.Second,
		Delay:      30 * time.Second,
	}

	outputRaw, err := stateConf.WaitForStateContext(ctx)

	if output, ok := outputRaw.(*types.SpotFleetRequestConfig); ok {
		return output, err
	}

	return nil, err
}

func waitVPCEndpointServiceAvailableV2(ctx context.Context, conn *ec2.Client, id string, timeout time.Duration) (*types.ServiceConfiguration, error) { //nolint:unparam
	stateConf := &retry.StateChangeConf{
		Pending:    enum.Slice(types.ServiceStatePending),
		Target:     enum.Slice(types.ServiceStateAvailable),
		Refresh:    statusVPCEndpointServiceStateAvailableV2(ctx, conn, id),
		Timeout:    timeout,
		Delay:      5 * time.Second,
		MinTimeout: 5 * time.Second,
	}

	outputRaw, err := stateConf.WaitForStateContext(ctx)

	if output, ok := outputRaw.(*types.ServiceConfiguration); ok {
		return output, err
	}

	return nil, err
}

func waitVPCEndpointServiceDeletedV2(ctx context.Context, conn *ec2.Client, id string, timeout time.Duration) (*types.ServiceConfiguration, error) {
	stateConf := &retry.StateChangeConf{
		Pending:    enum.Slice(types.ServiceStateAvailable, types.ServiceStateDeleting),
		Target:     []string{},
		Timeout:    timeout,
		Refresh:    statusVPCEndpointServiceStateDeletedV2(ctx, conn, id),
		Delay:      5 * time.Second,
		MinTimeout: 5 * time.Second,
	}

	outputRaw, err := stateConf.WaitForStateContext(ctx)

	if output, ok := outputRaw.(*types.ServiceConfiguration); ok {
		return output, err
	}

	return nil, err
}

func waitVPCEndpointRouteTableAssociationReadyV2(ctx context.Context, conn *ec2.Client, vpcEndpointID, routeTableID string) error {
	stateConf := &retry.StateChangeConf{
		Pending:                   []string{},
		Target:                    enum.Slice(VPCEndpointRouteTableAssociationStatusReady),
		Refresh:                   statusVPCEndpointRouteTableAssociationV2(ctx, conn, vpcEndpointID, routeTableID),
		Timeout:                   ec2PropagationTimeout,
		ContinuousTargetOccurence: 2,
	}

	_, err := stateConf.WaitForStateContext(ctx)

	return err
}

func waitVPCEndpointRouteTableAssociationDeletedV2(ctx context.Context, conn *ec2.Client, vpcEndpointID, routeTableID string) error {
	stateConf := &retry.StateChangeConf{
		Pending:                   enum.Slice(VPCEndpointRouteTableAssociationStatusReady),
		Target:                    []string{},
		Refresh:                   statusVPCEndpointRouteTableAssociationV2(ctx, conn, vpcEndpointID, routeTableID),
		Timeout:                   ec2PropagationTimeout,
		ContinuousTargetOccurence: 2,
	}

	_, err := stateConf.WaitForStateContext(ctx)

	return err
}

func waitVPCEndpointConnectionAcceptedV2(ctx context.Context, conn *ec2.Client, serviceID, vpcEndpointID string, timeout time.Duration) (*types.VpcEndpointConnection, error) {
	stateConf := &retry.StateChangeConf{
		Pending:    []string{vpcEndpointStatePendingAcceptance, vpcEndpointStatePending},
		Target:     []string{vpcEndpointStateAvailable},
		Refresh:    statusVPCEndpointConnectionVPCEndpointStateV2(ctx, conn, serviceID, vpcEndpointID),
		Timeout:    timeout,
		Delay:      5 * time.Second,
		MinTimeout: 5 * time.Second,
	}

	outputRaw, err := stateConf.WaitForStateContext(ctx)

	if output, ok := outputRaw.(*types.VpcEndpointConnection); ok {
		return output, err
	}

	return nil, err
}

<<<<<<< HEAD
func WaitImageAvailable(ctx context.Context, conn *ec2.Client, id string, timeout time.Duration) (*types.Image, error) {
	stateConf := &retry.StateChangeConf{
		Pending:    enum.Slice(types.ImageStatePending),
		Target:     enum.Slice(types.ImageStateAvailable),
		Refresh:    StatusImageState(ctx, conn, id),
		Timeout:    timeout,
		Delay:      amiRetryDelay,
		MinTimeout: amiRetryMinTimeout,
	}

	outputRaw, err := stateConf.WaitForStateContext(ctx)

	if output, ok := outputRaw.(*types.Image); ok {
		if stateReason := output.StateReason; stateReason != nil {
			tfresource.SetLastError(err, errors.New(aws.ToString(stateReason.Message)))
		}
=======
func waitVPCEndpointServicePrivateDNSNameVerifiedV2(ctx context.Context, conn *ec2.Client, id string, timeout time.Duration) (*types.PrivateDnsNameConfiguration, error) {
	stateConf := &retry.StateChangeConf{
		Pending:                   enum.Slice(types.DnsNameStatePendingVerification),
		Target:                    enum.Slice(types.DnsNameStateVerified),
		Refresh:                   statusVPCEndpointServicePrivateDNSNameConfigurationV2(ctx, conn, id),
		Timeout:                   timeout,
		ContinuousTargetOccurence: 2,
	}

	outputRaw, err := stateConf.WaitForStateContext(ctx)
	if out, ok := outputRaw.(*types.PrivateDnsNameConfiguration); ok {
		return out, err
	}

	return nil, err
}

func waitClientVPNEndpointDeleted(ctx context.Context, conn *ec2.Client, id string) (*types.ClientVpnEndpoint, error) {
	const (
		timeout = 5 * time.Minute
	)
	stateConf := &retry.StateChangeConf{
		Pending: enum.Slice(types.ClientVpnEndpointStatusCodeDeleting),
		Target:  []string{},
		Refresh: statusClientVPNEndpointState(ctx, conn, id),
		Timeout: timeout,
	}

	outputRaw, err := stateConf.WaitForStateContext(ctx)

	if output, ok := outputRaw.(*types.ClientVpnEndpoint); ok {
		tfresource.SetLastError(err, errors.New(aws.ToString(output.Status.Message)))

		return output, err
	}

	return nil, err
}

func waitClientVPNEndpointClientConnectResponseOptionsUpdated(ctx context.Context, conn *ec2.Client, id string) (*types.ClientConnectResponseOptions, error) {
	const (
		timeout = 5 * time.Minute
	)
	stateConf := &retry.StateChangeConf{
		Pending: enum.Slice(types.ClientVpnEndpointAttributeStatusCodeApplying),
		Target:  enum.Slice(types.ClientVpnEndpointAttributeStatusCodeApplied),
		Refresh: statusClientVPNEndpointClientConnectResponseOptionsState(ctx, conn, id),
		Timeout: timeout,
	}

	outputRaw, err := stateConf.WaitForStateContext(ctx)

	if output, ok := outputRaw.(*types.ClientConnectResponseOptions); ok {
		tfresource.SetLastError(err, errors.New(aws.ToString(output.Status.Message)))

		return output, err
	}

	return nil, err
}

func waitClientVPNAuthorizationRuleCreated(ctx context.Context, conn *ec2.Client, endpointID, targetNetworkCIDR, accessGroupID string, timeout time.Duration) (*types.AuthorizationRule, error) {
	stateConf := &retry.StateChangeConf{
		Pending: enum.Slice(types.ClientVpnAuthorizationRuleStatusCodeAuthorizing),
		Target:  enum.Slice(types.ClientVpnAuthorizationRuleStatusCodeActive),
		Refresh: statusClientVPNAuthorizationRule(ctx, conn, endpointID, targetNetworkCIDR, accessGroupID),
		Timeout: timeout,
	}

	outputRaw, err := stateConf.WaitForStateContext(ctx)

	if output, ok := outputRaw.(*types.AuthorizationRule); ok {
		tfresource.SetLastError(err, errors.New(aws.ToString(output.Status.Message)))

		return output, err
	}

	return nil, err
}

func waitClientVPNAuthorizationRuleDeleted(ctx context.Context, conn *ec2.Client, endpointID, targetNetworkCIDR, accessGroupID string, timeout time.Duration) (*types.AuthorizationRule, error) {
	stateConf := &retry.StateChangeConf{
		Pending: enum.Slice(types.ClientVpnAuthorizationRuleStatusCodeRevoking),
		Target:  []string{},
		Refresh: statusClientVPNAuthorizationRule(ctx, conn, endpointID, targetNetworkCIDR, accessGroupID),
		Timeout: timeout,
	}

	outputRaw, err := stateConf.WaitForStateContext(ctx)

	if output, ok := outputRaw.(*types.AuthorizationRule); ok {
		tfresource.SetLastError(err, errors.New(aws.ToString(output.Status.Message)))
>>>>>>> eae23a82

		return output, err
	}

	return nil, err
}

<<<<<<< HEAD
func WaitImageDeleted(ctx context.Context, conn *ec2.Client, id string, timeout time.Duration) (*types.Image, error) {
	stateConf := &retry.StateChangeConf{
		Pending:    enum.Slice(types.ImageStateAvailable, types.ImageStateFailed, types.ImageStatePending),
		Target:     []string{},
		Refresh:    StatusImageState(ctx, conn, id),
		Timeout:    timeout,
		Delay:      amiRetryDelay,
		MinTimeout: amiRetryMinTimeout,
=======
func waitClientVPNNetworkAssociationCreated(ctx context.Context, conn *ec2.Client, associationID, endpointID string, timeout time.Duration) (*types.TargetNetwork, error) {
	stateConf := &retry.StateChangeConf{
		Pending:      enum.Slice(types.AssociationStatusCodeAssociating),
		Target:       enum.Slice(types.AssociationStatusCodeAssociated),
		Refresh:      statusClientVPNNetworkAssociation(ctx, conn, associationID, endpointID),
		Timeout:      timeout,
		Delay:        4 * time.Minute,
		PollInterval: 10 * time.Second,
>>>>>>> eae23a82
	}

	outputRaw, err := stateConf.WaitForStateContext(ctx)

<<<<<<< HEAD
	if output, ok := outputRaw.(*types.Image); ok {
		if stateReason := output.StateReason; stateReason != nil {
			tfresource.SetLastError(err, errors.New(aws.ToString(stateReason.Message)))
		}

=======
	if output, ok := outputRaw.(*types.TargetNetwork); ok {
		tfresource.SetLastError(err, errors.New(aws.ToString(output.Status.Message)))

		return output, err
	}

	return nil, err
}

func waitClientVPNNetworkAssociationDeleted(ctx context.Context, conn *ec2.Client, associationID, endpointID string, timeout time.Duration) (*types.TargetNetwork, error) {
	stateConf := &retry.StateChangeConf{
		Pending:      enum.Slice(types.AssociationStatusCodeDisassociating),
		Target:       []string{},
		Refresh:      statusClientVPNNetworkAssociation(ctx, conn, associationID, endpointID),
		Timeout:      timeout,
		Delay:        4 * time.Minute,
		PollInterval: 10 * time.Second,
	}

	outputRaw, err := stateConf.WaitForStateContext(ctx)

	if output, ok := outputRaw.(*types.TargetNetwork); ok {
		tfresource.SetLastError(err, errors.New(aws.ToString(output.Status.Message)))

		return output, err
	}

	return nil, err
}

func waitClientVPNRouteCreated(ctx context.Context, conn *ec2.Client, endpointID, targetSubnetID, destinationCIDR string, timeout time.Duration) (*types.ClientVpnRoute, error) {
	stateConf := &retry.StateChangeConf{
		Pending: enum.Slice(types.ClientVpnRouteStatusCodeCreating),
		Target:  enum.Slice(types.ClientVpnRouteStatusCodeActive),
		Refresh: statusClientVPNRoute(ctx, conn, endpointID, targetSubnetID, destinationCIDR),
		Timeout: timeout,
	}

	outputRaw, err := stateConf.WaitForStateContext(ctx)

	if output, ok := outputRaw.(*types.ClientVpnRoute); ok {
		tfresource.SetLastError(err, errors.New(aws.ToString(output.Status.Message)))

		return output, err
	}

	return nil, err
}

func waitClientVPNRouteDeleted(ctx context.Context, conn *ec2.Client, endpointID, targetSubnetID, destinationCIDR string, timeout time.Duration) (*types.ClientVpnRoute, error) {
	stateConf := &retry.StateChangeConf{
		Pending: enum.Slice(types.ClientVpnRouteStatusCodeActive, types.ClientVpnRouteStatusCodeDeleting),
		Target:  []string{},
		Refresh: statusClientVPNRoute(ctx, conn, endpointID, targetSubnetID, destinationCIDR),
		Timeout: timeout,
	}

	outputRaw, err := stateConf.WaitForStateContext(ctx)

	if output, ok := outputRaw.(*types.ClientVpnRoute); ok {
		tfresource.SetLastError(err, errors.New(aws.ToString(output.Status.Message)))

		return output, err
	}

	return nil, err
}

func waitCarrierGatewayCreated(ctx context.Context, conn *ec2.Client, id string) (*types.CarrierGateway, error) {
	const (
		timeout = 5 * time.Minute
	)
	stateConf := &retry.StateChangeConf{
		Pending: enum.Slice(types.CarrierGatewayStatePending),
		Target:  enum.Slice(types.CarrierGatewayStateAvailable),
		Refresh: statusCarrierGateway(ctx, conn, id),
		Timeout: timeout,
	}

	outputRaw, err := stateConf.WaitForStateContext(ctx)

	if output, ok := outputRaw.(*types.CarrierGateway); ok {
		return output, err
	}

	return nil, err
}

func waitCarrierGatewayDeleted(ctx context.Context, conn *ec2.Client, id string) (*types.CarrierGateway, error) {
	const (
		timeout = 5 * time.Minute
	)
	stateConf := &retry.StateChangeConf{
		Pending: enum.Slice(types.CarrierGatewayStateDeleting),
		Target:  []string{},
		Refresh: statusCarrierGateway(ctx, conn, id),
		Timeout: timeout,
	}

	outputRaw, err := stateConf.WaitForStateContext(ctx)

	if output, ok := outputRaw.(*types.CarrierGateway); ok {
>>>>>>> eae23a82
		return output, err
	}

	return nil, err
}<|MERGE_RESOLUTION|>--- conflicted
+++ resolved
@@ -943,24 +943,6 @@
 	return nil, err
 }
 
-<<<<<<< HEAD
-func WaitImageAvailable(ctx context.Context, conn *ec2.Client, id string, timeout time.Duration) (*types.Image, error) {
-	stateConf := &retry.StateChangeConf{
-		Pending:    enum.Slice(types.ImageStatePending),
-		Target:     enum.Slice(types.ImageStateAvailable),
-		Refresh:    StatusImageState(ctx, conn, id),
-		Timeout:    timeout,
-		Delay:      amiRetryDelay,
-		MinTimeout: amiRetryMinTimeout,
-	}
-
-	outputRaw, err := stateConf.WaitForStateContext(ctx)
-
-	if output, ok := outputRaw.(*types.Image); ok {
-		if stateReason := output.StateReason; stateReason != nil {
-			tfresource.SetLastError(err, errors.New(aws.ToString(stateReason.Message)))
-		}
-=======
 func waitVPCEndpointServicePrivateDNSNameVerifiedV2(ctx context.Context, conn *ec2.Client, id string, timeout time.Duration) (*types.PrivateDnsNameConfiguration, error) {
 	stateConf := &retry.StateChangeConf{
 		Pending:                   enum.Slice(types.DnsNameStatePendingVerification),
@@ -1053,24 +1035,13 @@
 
 	if output, ok := outputRaw.(*types.AuthorizationRule); ok {
 		tfresource.SetLastError(err, errors.New(aws.ToString(output.Status.Message)))
->>>>>>> eae23a82
-
-		return output, err
-	}
-
-	return nil, err
-}
-
-<<<<<<< HEAD
-func WaitImageDeleted(ctx context.Context, conn *ec2.Client, id string, timeout time.Duration) (*types.Image, error) {
-	stateConf := &retry.StateChangeConf{
-		Pending:    enum.Slice(types.ImageStateAvailable, types.ImageStateFailed, types.ImageStatePending),
-		Target:     []string{},
-		Refresh:    StatusImageState(ctx, conn, id),
-		Timeout:    timeout,
-		Delay:      amiRetryDelay,
-		MinTimeout: amiRetryMinTimeout,
-=======
+
+		return output, err
+	}
+
+	return nil, err
+}
+
 func waitClientVPNNetworkAssociationCreated(ctx context.Context, conn *ec2.Client, associationID, endpointID string, timeout time.Duration) (*types.TargetNetwork, error) {
 	stateConf := &retry.StateChangeConf{
 		Pending:      enum.Slice(types.AssociationStatusCodeAssociating),
@@ -1079,18 +1050,10 @@
 		Timeout:      timeout,
 		Delay:        4 * time.Minute,
 		PollInterval: 10 * time.Second,
->>>>>>> eae23a82
-	}
-
-	outputRaw, err := stateConf.WaitForStateContext(ctx)
-
-<<<<<<< HEAD
-	if output, ok := outputRaw.(*types.Image); ok {
-		if stateReason := output.StateReason; stateReason != nil {
-			tfresource.SetLastError(err, errors.New(aws.ToString(stateReason.Message)))
-		}
-
-=======
+	}
+
+	outputRaw, err := stateConf.WaitForStateContext(ctx)
+
 	if output, ok := outputRaw.(*types.TargetNetwork); ok {
 		tfresource.SetLastError(err, errors.New(aws.ToString(output.Status.Message)))
 
@@ -1193,7 +1156,52 @@
 	outputRaw, err := stateConf.WaitForStateContext(ctx)
 
 	if output, ok := outputRaw.(*types.CarrierGateway); ok {
->>>>>>> eae23a82
+		return output, err
+	}
+
+	return nil, err
+}
+
+func WaitImageAvailable(ctx context.Context, conn *ec2.Client, id string, timeout time.Duration) (*types.Image, error) {
+	stateConf := &retry.StateChangeConf{
+		Pending:    enum.Slice(types.ImageStatePending),
+		Target:     enum.Slice(types.ImageStateAvailable),
+		Refresh:    StatusImageState(ctx, conn, id),
+		Timeout:    timeout,
+		Delay:      amiRetryDelay,
+		MinTimeout: amiRetryMinTimeout,
+	}
+
+	outputRaw, err := stateConf.WaitForStateContext(ctx)
+
+	if output, ok := outputRaw.(*types.Image); ok {
+		if stateReason := output.StateReason; stateReason != nil {
+			tfresource.SetLastError(err, errors.New(aws.ToString(stateReason.Message)))
+		}
+
+		return output, err
+	}
+
+	return nil, err
+}
+
+func WaitImageDeleted(ctx context.Context, conn *ec2.Client, id string, timeout time.Duration) (*types.Image, error) {
+	stateConf := &retry.StateChangeConf{
+		Pending:    enum.Slice(types.ImageStateAvailable, types.ImageStateFailed, types.ImageStatePending),
+		Target:     []string{},
+		Refresh:    StatusImageState(ctx, conn, id),
+		Timeout:    timeout,
+		Delay:      amiRetryDelay,
+		MinTimeout: amiRetryMinTimeout,
+	}
+
+	outputRaw, err := stateConf.WaitForStateContext(ctx)
+
+	if output, ok := outputRaw.(*types.Image); ok {
+		if stateReason := output.StateReason; stateReason != nil {
+			tfresource.SetLastError(err, errors.New(aws.ToString(stateReason.Message)))
+		}
+
 		return output, err
 	}
 
