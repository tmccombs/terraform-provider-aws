--- conflicted
+++ resolved
@@ -174,16 +174,6 @@
 	return nil, err
 }
 
-<<<<<<< HEAD
-func WaitImageAvailable(ctx context.Context, conn *ec2.Client, id string, timeout time.Duration) (*types.Image, error) {
-	stateConf := &retry.StateChangeConf{
-		Pending:    enum.Slice(types.ImageStatePending),
-		Target:     enum.Slice(types.ImageStateAvailable),
-		Refresh:    StatusImageState(ctx, conn, id),
-		Timeout:    timeout,
-		Delay:      amiRetryDelay,
-		MinTimeout: amiRetryMinTimeout,
-=======
 func waitVPCEndpointAcceptedV2(ctx context.Context, conn *ec2.Client, vpcEndpointID string, timeout time.Duration) (*types.VpcEndpoint, error) {
 	stateConf := &retry.StateChangeConf{
 		Pending:    enum.Slice(vpcEndpointStatePendingAcceptance),
@@ -192,38 +182,21 @@
 		Refresh:    statusVPCEndpointStateV2(ctx, conn, vpcEndpointID),
 		Delay:      5 * time.Second,
 		MinTimeout: 5 * time.Second,
->>>>>>> 6266a340
-	}
-
-	outputRaw, err := stateConf.WaitForStateContext(ctx)
-
-<<<<<<< HEAD
-	if output, ok := outputRaw.(*types.Image); ok {
-		if stateReason := output.StateReason; stateReason != nil {
-			tfresource.SetLastError(err, errors.New(aws.ToString(stateReason.Message)))
-=======
+	}
+
+	outputRaw, err := stateConf.WaitForStateContext(ctx)
+
 	if output, ok := outputRaw.(*types.VpcEndpoint); ok {
 		if state, lastError := output.State, output.LastError; state == types.StateFailed && lastError != nil {
 			tfresource.SetLastError(err, fmt.Errorf("%s: %s", aws.ToString(lastError.Code), aws.ToString(lastError.Message)))
->>>>>>> 6266a340
-		}
-
-		return output, err
-	}
-
-	return nil, err
-}
-
-<<<<<<< HEAD
-func WaitImageDeleted(ctx context.Context, conn *ec2.Client, id string, timeout time.Duration) (*types.Image, error) {
-	stateConf := &retry.StateChangeConf{
-		Pending:    enum.Slice(types.ImageStateAvailable, types.ImageStateFailed, types.ImageStatePending),
-		Target:     []string{},
-		Refresh:    StatusImageState(ctx, conn, id),
-		Timeout:    timeout,
-		Delay:      amiRetryDelay,
-		MinTimeout: amiRetryMinTimeout,
-=======
+		}
+
+		return output, err
+	}
+
+	return nil, err
+}
+
 func waitVPCEndpointAvailableV2(ctx context.Context, conn *ec2.Client, vpcEndpointID string, timeout time.Duration) (*types.VpcEndpoint, error) { //nolint:unparam
 	stateConf := &retry.StateChangeConf{
 		Pending:    enum.Slice(vpcEndpointStatePending),
@@ -389,28 +362,19 @@
 		Target:  enum.Slice(types.RouteTableAssociationStateCodeAssociated),
 		Refresh: statusRouteTableAssociationStateV2(ctx, conn, id),
 		Timeout: timeout,
->>>>>>> 6266a340
-	}
-
-	outputRaw, err := stateConf.WaitForStateContext(ctx)
-
-<<<<<<< HEAD
-	if output, ok := outputRaw.(*types.Image); ok {
-		if stateReason := output.StateReason; stateReason != nil {
-			tfresource.SetLastError(err, errors.New(aws.ToString(stateReason.Message)))
-=======
+	}
+
+	outputRaw, err := stateConf.WaitForStateContext(ctx)
+
 	if output, ok := outputRaw.(*types.RouteTableAssociationState); ok {
 		if output.State == types.RouteTableAssociationStateCodeFailed {
 			tfresource.SetLastError(err, errors.New(aws.ToString(output.StatusMessage)))
->>>>>>> 6266a340
-		}
-
-		return output, err
-	}
-
-	return nil, err
-<<<<<<< HEAD
-=======
+		}
+
+		return output, err
+	}
+
+	return nil, err
 }
 
 func waitVPCEndpointServiceAvailableV2(ctx context.Context, conn *ec2.Client, id string, timeout time.Duration) (*types.ServiceConfiguration, error) { //nolint:unparam
@@ -496,5 +460,50 @@
 	}
 
 	return nil, err
->>>>>>> 6266a340
+}
+
+func WaitImageAvailable(ctx context.Context, conn *ec2.Client, id string, timeout time.Duration) (*types.Image, error) {
+	stateConf := &retry.StateChangeConf{
+		Pending:    enum.Slice(types.ImageStatePending),
+		Target:     enum.Slice(types.ImageStateAvailable),
+		Refresh:    StatusImageState(ctx, conn, id),
+		Timeout:    timeout,
+		Delay:      amiRetryDelay,
+		MinTimeout: amiRetryMinTimeout,
+	}
+
+	outputRaw, err := stateConf.WaitForStateContext(ctx)
+
+	if output, ok := outputRaw.(*types.Image); ok {
+		if stateReason := output.StateReason; stateReason != nil {
+			tfresource.SetLastError(err, errors.New(aws.ToString(stateReason.Message)))
+		}
+
+		return output, err
+	}
+
+	return nil, err
+}
+
+func WaitImageDeleted(ctx context.Context, conn *ec2.Client, id string, timeout time.Duration) (*types.Image, error) {
+	stateConf := &retry.StateChangeConf{
+		Pending:    enum.Slice(types.ImageStateAvailable, types.ImageStateFailed, types.ImageStatePending),
+		Target:     []string{},
+		Refresh:    StatusImageState(ctx, conn, id),
+		Timeout:    timeout,
+		Delay:      amiRetryDelay,
+		MinTimeout: amiRetryMinTimeout,
+	}
+
+	outputRaw, err := stateConf.WaitForStateContext(ctx)
+
+	if output, ok := outputRaw.(*types.Image); ok {
+		if stateReason := output.StateReason; stateReason != nil {
+			tfresource.SetLastError(err, errors.New(aws.ToString(stateReason.Message)))
+		}
+
+		return output, err
+	}
+
+	return nil, err
 }