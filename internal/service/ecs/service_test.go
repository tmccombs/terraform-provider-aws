// Copyright (c) HashiCorp, Inc.
// SPDX-License-Identifier: MPL-2.0

package ecs_test

import (
	"context"
	"fmt"
	"math"
	"os/exec"
	"testing"
	"time"

	"github.com/YakDriver/regexache"
	"github.com/aws/aws-sdk-go-v2/aws"
	"github.com/aws/aws-sdk-go-v2/service/ecs"
	awstypes "github.com/aws/aws-sdk-go-v2/service/ecs/types"
	"github.com/hashicorp/terraform-plugin-sdk/v2/helper/retry"
	"github.com/hashicorp/terraform-plugin-testing/compare"
	sdkacctest "github.com/hashicorp/terraform-plugin-testing/helper/acctest"
	"github.com/hashicorp/terraform-plugin-testing/helper/resource"
	"github.com/hashicorp/terraform-plugin-testing/knownvalue"
	"github.com/hashicorp/terraform-plugin-testing/plancheck"
	"github.com/hashicorp/terraform-plugin-testing/statecheck"
	"github.com/hashicorp/terraform-plugin-testing/terraform"
	"github.com/hashicorp/terraform-plugin-testing/tfjsonpath"
	"github.com/hashicorp/terraform-provider-aws/internal/acctest"
	tfknownvalue "github.com/hashicorp/terraform-provider-aws/internal/acctest/knownvalue"
	"github.com/hashicorp/terraform-provider-aws/internal/conns"
	tfecs "github.com/hashicorp/terraform-provider-aws/internal/service/ecs"
	"github.com/hashicorp/terraform-provider-aws/internal/tfresource"
	"github.com/hashicorp/terraform-provider-aws/names"
)

func Test_GetRoleNameFromARN(t *testing.T) {
	t.Parallel()

	tests := []struct {
		name string
		arn  string
		want string
	}{
		{"empty", "", ""},
		{
			names.AttrRole,
			"arn:aws:iam::0123456789:role/EcsService", // lintignore:AWSAT005
			"EcsService",
		},
		{
			"role with path",
			"arn:aws:iam::0123456789:role/group/EcsService", // lintignore:AWSAT005
			"/group/EcsService",
		},
		{
			"role with complex path",
			"arn:aws:iam::0123456789:role/group/subgroup/my-role", // lintignore:AWSAT005
			"/group/subgroup/my-role",
		},
	}
	for _, tt := range tests {
		t.Run(tt.name, func(t *testing.T) {
			t.Parallel()
			if got := tfecs.RoleNameFromARN(tt.arn); got != tt.want {
				t.Errorf("GetRoleNameFromARN() = %v, want %v", got, tt.want)
			}
		})
	}
}

func TestClustereNameFromARN(t *testing.T) {
	t.Parallel()

	tests := []struct {
		name string
		arn  string
		want string
	}{
		{"empty", "", ""},
		{
			"cluster",
			"arn:aws:ecs:us-west-2:0123456789:cluster/my-cluster", // lintignore:AWSAT003,AWSAT005
			"my-cluster",
		},
	}
	for _, tt := range tests {
		t.Run(tt.name, func(t *testing.T) {
			t.Parallel()
			if got := tfecs.ClusterNameFromARN(tt.arn); got != tt.want {
				t.Errorf("GetClusterNameFromARN() = %v, want %v", got, tt.want)
			}
		})
	}
}

func TestServiceNameFromARN(t *testing.T) {
	t.Parallel()

	tests := []struct {
		name     string
		arn      string
		expected string
	}{
		{
			name:     "empty ARN",
			arn:      "",
			expected: "",
		},
		{
			name:     "invalid ARN",
			arn:      "invalid",
			expected: "",
		},
		{
			name:     "short ARN format",
			arn:      "arn:aws:ecs:us-west-2:123456789:service/service_name", // lintignore:AWSAT003,AWSAT005
			expected: names.AttrServiceName,
		},
		{
			name:     "long ARN format",
			arn:      "arn:aws:ecs:us-west-2:123456789:service/cluster_name/service_name", // lintignore:AWSAT003,AWSAT005
			expected: names.AttrServiceName,
		},
		{
			name:     "ARN with special characters",
			arn:      "arn:aws:ecs:us-west-2:123456789:service/cluster-name/service-name-123", // lintignore:AWSAT003,AWSAT005
			expected: "service-name-123",
		},
	}

	for _, tt := range tests {
		t.Run(tt.name, func(t *testing.T) {
			t.Parallel()
			actual := tfecs.ServiceNameFromARN(tt.arn)
			if actual != tt.expected {
				t.Errorf("Expected: %s, Got: %s", tt.expected, actual)
			}
		})
	}
}

func TestAccECSService_basic(t *testing.T) {
	ctx := acctest.Context(t)
	var service awstypes.Service
	rName := sdkacctest.RandomWithPrefix(acctest.ResourcePrefix)
	clusterName := sdkacctest.RandomWithPrefix(acctest.ResourcePrefix)
	resourceName := "aws_ecs_service.test"

	resource.ParallelTest(t, resource.TestCase{
		PreCheck:                 func() { acctest.PreCheck(ctx, t) },
		ErrorCheck:               acctest.ErrorCheck(t, names.ECSServiceID),
		ProtoV5ProviderFactories: acctest.ProtoV5ProviderFactories,
		CheckDestroy:             testAccCheckServiceDestroy(ctx),
		Steps: []resource.TestStep{
			{
				Config: testAccServiceConfig_basic(rName, clusterName),
				Check: resource.ComposeTestCheckFunc(
					testAccCheckServiceExists(ctx, resourceName, &service),
					resource.TestCheckResourceAttr(resourceName, "alarms.#", "0"),
					acctest.CheckResourceAttrRegionalARN(ctx, resourceName, names.AttrARN, "ecs", fmt.Sprintf("service/%s/%s", clusterName, rName)),
					resource.TestCheckResourceAttrPair(resourceName, "cluster", "aws_ecs_cluster.test", names.AttrARN),
					resource.TestCheckResourceAttr(resourceName, "service_registries.#", "0"),
					resource.TestCheckResourceAttr(resourceName, "scheduling_strategy", "REPLICA"),
					resource.TestCheckResourceAttrPair(resourceName, "task_definition", "aws_ecs_task_definition.test", names.AttrARN),
					resource.TestCheckResourceAttr(resourceName, "availability_zone_rebalancing", "DISABLED"),
					resource.TestCheckResourceAttr(resourceName, "vpc_lattice_configuration.#", "0"),
				),
				ConfigPlanChecks: resource.ConfigPlanChecks{
					PreApply: []plancheck.PlanCheck{
						plancheck.ExpectResourceAction(resourceName, plancheck.ResourceActionCreate),
					},
				},
			},
			{
				ResourceName:      resourceName,
				ImportStateId:     fmt.Sprintf("%s/%s", clusterName, rName),
				ImportState:       true,
				ImportStateVerify: true,
				ImportStateVerifyIgnore: []string{
					"wait_for_steady_state",
					"task_definition", // https://github.com/hashicorp/terraform-provider-aws/issues/42731
				},
			},
			{
				Config: testAccServiceConfig_modified(rName, clusterName),
				Check: resource.ComposeTestCheckFunc(
					testAccCheckServiceExists(ctx, resourceName, &service),
					resource.TestCheckResourceAttr(resourceName, "alarms.#", "0"),
					acctest.CheckResourceAttrRegionalARN(ctx, resourceName, names.AttrARN, "ecs", fmt.Sprintf("service/%s/%s", clusterName, rName)),
					resource.TestCheckResourceAttr(resourceName, "service_registries.#", "0"),
					resource.TestCheckResourceAttr(resourceName, "scheduling_strategy", "REPLICA"),
					resource.TestCheckResourceAttr(resourceName, "availability_zone_rebalancing", "DISABLED"),
					resource.TestCheckResourceAttr(resourceName, "vpc_lattice_configuration.#", "0"),
				),
				ConfigPlanChecks: resource.ConfigPlanChecks{
					PreApply: []plancheck.PlanCheck{
						plancheck.ExpectResourceAction(resourceName, plancheck.ResourceActionUpdate),
					},
				},
			},
		},
	})
}

func TestAccECSService_Identity_Basic(t *testing.T) {
	ctx := acctest.Context(t)
	var service awstypes.Service
	rName := sdkacctest.RandomWithPrefix(acctest.ResourcePrefix)
	clusterName := sdkacctest.RandomWithPrefix(acctest.ResourcePrefix)
	resourceName := "aws_ecs_service.test"

	resource.ParallelTest(t, resource.TestCase{
		PreCheck:                 func() { acctest.PreCheck(ctx, t) },
		ErrorCheck:               acctest.ErrorCheck(t, names.ECSServiceID),
		ProtoV5ProviderFactories: acctest.ProtoV5ProviderFactories,
		CheckDestroy:             testAccCheckServiceDestroy(ctx),
		Steps: []resource.TestStep{
			{
				Config: testAccServiceConfig_basic(rName, clusterName),
				Check: resource.ComposeTestCheckFunc(
					testAccCheckServiceExists(ctx, resourceName, &service),
				),
				ConfigStateChecks: []statecheck.StateCheck{
					statecheck.ExpectKnownValue(resourceName, tfjsonpath.New(names.AttrARN), tfknownvalue.RegionalARNExact("ecs", fmt.Sprintf("service/%s/%s", clusterName, rName))),
					statecheck.CompareValuePairs(resourceName, tfjsonpath.New(names.AttrID), resourceName, tfjsonpath.New(names.AttrARN), compare.ValuesSame()),
					statecheck.ExpectKnownValue(resourceName, tfjsonpath.New(names.AttrRegion), knownvalue.StringExact(acctest.Region())),
				},
			},
			{
				ResourceName:      resourceName,
				ImportStateId:     fmt.Sprintf("%s/%s", clusterName, rName),
				ImportState:       true,
				ImportStateVerify: true,
				ImportStateVerifyIgnore: []string{
					"wait_for_steady_state",
					"task_definition", // https://github.com/hashicorp/terraform-provider-aws/issues/42731
				},
			},
		},
	})
}

func TestAccECSService_Identity_RegionOverride(t *testing.T) {
	ctx := acctest.Context(t)

	rName := sdkacctest.RandomWithPrefix(acctest.ResourcePrefix)
	clusterName := sdkacctest.RandomWithPrefix(acctest.ResourcePrefix)
	resourceName := "aws_ecs_service.test"

	resource.ParallelTest(t, resource.TestCase{
		PreCheck:                 func() { acctest.PreCheck(ctx, t) },
		ErrorCheck:               acctest.ErrorCheck(t, names.ECSServiceID),
		ProtoV5ProviderFactories: acctest.ProtoV5ProviderFactories,
		CheckDestroy:             acctest.CheckDestroyNoop,
		Steps: []resource.TestStep{
			{
				Config: testAccServiceConfig_regionOverride(rName, clusterName),
				ConfigStateChecks: []statecheck.StateCheck{
					statecheck.ExpectKnownValue(resourceName, tfjsonpath.New(names.AttrARN), tfknownvalue.RegionalARNAlternateRegionExact("ecs", fmt.Sprintf("service/%s/%s", clusterName, rName))),
					statecheck.CompareValuePairs(resourceName, tfjsonpath.New(names.AttrID), resourceName, tfjsonpath.New(names.AttrARN), compare.ValuesSame()),
					statecheck.ExpectKnownValue(resourceName, tfjsonpath.New(names.AttrRegion), knownvalue.StringExact(acctest.AlternateRegion())),
				},
			},
			{
				ResourceName:      resourceName,
				ImportStateId:     fmt.Sprintf("%s/%s@%s", clusterName, rName, acctest.AlternateRegion()),
				ImportState:       true,
				ImportStateVerify: true,
				ImportStateVerifyIgnore: []string{
					"wait_for_steady_state",
					"task_definition", // https://github.com/hashicorp/terraform-provider-aws/issues/42731
				},
			},
		},
	})
}

func TestAccECSService_disappears(t *testing.T) {
	ctx := acctest.Context(t)
	var service awstypes.Service
	rName := sdkacctest.RandomWithPrefix(acctest.ResourcePrefix)
	clusterName := sdkacctest.RandomWithPrefix(acctest.ResourcePrefix)
	resourceName := "aws_ecs_service.test"

	resource.ParallelTest(t, resource.TestCase{
		PreCheck:                 func() { acctest.PreCheck(ctx, t) },
		ErrorCheck:               acctest.ErrorCheck(t, names.ECSServiceID),
		ProtoV5ProviderFactories: acctest.ProtoV5ProviderFactories,
		CheckDestroy:             testAccCheckServiceDestroy(ctx),
		Steps: []resource.TestStep{
			{
				Config: testAccServiceConfig_basic(rName, clusterName),
				Check: resource.ComposeTestCheckFunc(
					testAccCheckServiceExists(ctx, resourceName, &service),
					acctest.CheckResourceDisappears(ctx, acctest.Provider, tfecs.ResourceService(), resourceName),
				),
				ExpectNonEmptyPlan: true,
			},
		},
	})
}

func TestAccECSService_LatticeConfigurations(t *testing.T) {
	ctx := acctest.Context(t)
	var cluster awstypes.Cluster
	var service awstypes.Service
	rName := sdkacctest.RandomWithPrefix(acctest.ResourcePrefix)
	resourceName := "aws_ecs_cluster.test"
	serviceName := "aws_ecs_service.test"

	if testing.Short() {
		t.Skip("skipping long-running test in short mode")
	}

	resource.ParallelTest(t, resource.TestCase{
		PreCheck:                 func() { acctest.PreCheck(ctx, t) },
		ErrorCheck:               acctest.ErrorCheck(t, names.ECSServiceID),
		ProtoV5ProviderFactories: acctest.ProtoV5ProviderFactories,
		CheckDestroy:             testAccCheckServiceDestroy(ctx),
		Steps: []resource.TestStep{
			{
				Config: testAccServiceConfig_vpcLatticeConfiguration_basic(rName),
				Check: resource.ComposeTestCheckFunc(
					testAccCheckClusterExists(ctx, resourceName, &cluster),
					testAccCheckServiceExists(ctx, serviceName, &service),
					resource.TestCheckResourceAttr(serviceName, "vpc_lattice_configurations.#", "2"),
					resource.TestCheckTypeSetElemNestedAttrs(serviceName, "vpc_lattice_configurations.*", map[string]string{
						"port_name": "testvpclattice",
					}),
					resource.TestCheckTypeSetElemNestedAttrs(serviceName, "vpc_lattice_configurations.*", map[string]string{
						"port_name": "testvpclattice",
					}),
				),
			},
			{
				Config: testAccServiceConfig_vpcLatticeConfiguration_removed(rName),
				Check: resource.ComposeTestCheckFunc(
					testAccCheckServiceExists(ctx, serviceName, &service),
					resource.TestCheckResourceAttr(serviceName, "vpc_lattice_configuration.#", "0"),
				),
			},
		},
	})
}

func TestAccECSService_PlacementStrategy_unnormalized(t *testing.T) {
	ctx := acctest.Context(t)
	var service awstypes.Service
	rName := sdkacctest.RandomWithPrefix(acctest.ResourcePrefix)
	resourceName := "aws_ecs_service.test"

	resource.ParallelTest(t, resource.TestCase{
		PreCheck:                 func() { acctest.PreCheck(ctx, t) },
		ErrorCheck:               acctest.ErrorCheck(t, names.ECSServiceID),
		ProtoV5ProviderFactories: acctest.ProtoV5ProviderFactories,
		CheckDestroy:             testAccCheckServiceDestroy(ctx),
		Steps: []resource.TestStep{
			{
				Config: testAccServiceConfig_interchangeablePlacementStrategy(rName),
				Check: resource.ComposeTestCheckFunc(
					testAccCheckServiceExists(ctx, resourceName, &service),
				),
			},
		},
	})
}

func TestAccECSService_CapacityProviderStrategy_basic(t *testing.T) {
	ctx := acctest.Context(t)
	var service awstypes.Service
	rName := sdkacctest.RandomWithPrefix(acctest.ResourcePrefix)
	resourceName := "aws_ecs_service.test"

	resource.ParallelTest(t, resource.TestCase{
		PreCheck:                 func() { acctest.PreCheck(ctx, t) },
		ErrorCheck:               acctest.ErrorCheck(t, names.ECSServiceID),
		ProtoV5ProviderFactories: acctest.ProtoV5ProviderFactories,
		CheckDestroy:             testAccCheckServiceDestroy(ctx),
		Steps: []resource.TestStep{
			{
				Config: testAccServiceConfig_capacityProviderStrategy(rName, 1, 0, false),
				Check: resource.ComposeTestCheckFunc(
					testAccCheckServiceExists(ctx, resourceName, &service),
				),
			},
			{
				Config: testAccServiceConfig_capacityProviderStrategy(rName, 10, 1, false),
				Check: resource.ComposeTestCheckFunc(
					testAccCheckServiceExists(ctx, resourceName, &service),
				),
			},
		},
	})
}

func TestAccECSService_CapacityProviderStrategy_forceNewDeployment(t *testing.T) {
	ctx := acctest.Context(t)
	var service awstypes.Service
	rName := sdkacctest.RandomWithPrefix(acctest.ResourcePrefix)
	resourceName := "aws_ecs_service.test"

	resource.ParallelTest(t, resource.TestCase{
		PreCheck:                 func() { acctest.PreCheck(ctx, t) },
		ErrorCheck:               acctest.ErrorCheck(t, names.ECSServiceID),
		ProtoV5ProviderFactories: acctest.ProtoV5ProviderFactories,
		CheckDestroy:             testAccCheckServiceDestroy(ctx),
		Steps: []resource.TestStep{
			{
				Config: testAccServiceConfig_capacityProviderStrategy(rName, 1, 0, true),
				Check: resource.ComposeTestCheckFunc(
					testAccCheckServiceExists(ctx, resourceName, &service),
				),
				ConfigPlanChecks: resource.ConfigPlanChecks{
					PreApply: []plancheck.PlanCheck{
						plancheck.ExpectResourceAction(resourceName, plancheck.ResourceActionCreate),
					},
				},
			},
			{
				Config: testAccServiceConfig_capacityProviderStrategy(rName, 10, 1, true),
				Check: resource.ComposeTestCheckFunc(
					testAccCheckServiceExists(ctx, resourceName, &service),
				),
				ConfigPlanChecks: resource.ConfigPlanChecks{
					PreApply: []plancheck.PlanCheck{
						plancheck.ExpectResourceAction(resourceName, plancheck.ResourceActionUpdate),
					},
				},
			},
		},
	})
}

func TestAccECSService_CapacityProviderStrategy_update(t *testing.T) {
	ctx := acctest.Context(t)
	var service awstypes.Service
	rName := sdkacctest.RandomWithPrefix(acctest.ResourcePrefix)
	resourceName := "aws_ecs_service.test"

	resource.ParallelTest(t, resource.TestCase{
		PreCheck:                 func() { acctest.PreCheck(ctx, t) },
		ErrorCheck:               acctest.ErrorCheck(t, names.ECSServiceID),
		ProtoV5ProviderFactories: acctest.ProtoV5ProviderFactories,
		CheckDestroy:             testAccCheckServiceDestroy(ctx),
		Steps: []resource.TestStep{
			{
				Config: testAccServiceConfig_updateCapacityProviderStrategyRemove(rName),
				Check: resource.ComposeTestCheckFunc(
					testAccCheckServiceExists(ctx, resourceName, &service),
				),
				ConfigPlanChecks: resource.ConfigPlanChecks{
					PreApply: []plancheck.PlanCheck{
						plancheck.ExpectResourceAction(resourceName, plancheck.ResourceActionCreate),
					},
				},
			},
			{
				Config: testAccServiceConfig_updateCapacityProviderStrategy(rName, 1, "FARGATE"),
				Check: resource.ComposeTestCheckFunc(
					testAccCheckServiceExists(ctx, resourceName, &service),
				),
				ConfigPlanChecks: resource.ConfigPlanChecks{
					PreApply: []plancheck.PlanCheck{
						plancheck.ExpectResourceAction(resourceName, plancheck.ResourceActionReplace),
					},
				},
			},
			{
				Config: testAccServiceConfig_updateCapacityProviderStrategy(rName, 1, "FARGATE_SPOT"),
				Check: resource.ComposeTestCheckFunc(
					testAccCheckServiceExists(ctx, resourceName, &service),
				),
				ConfigPlanChecks: resource.ConfigPlanChecks{
					PreApply: []plancheck.PlanCheck{
						plancheck.ExpectResourceAction(resourceName, plancheck.ResourceActionUpdate),
					},
				},
			},
			{
				Config: testAccServiceConfig_updateCapacityProviderStrategyRemove(rName),
				Check: resource.ComposeTestCheckFunc(
					testAccCheckServiceExists(ctx, resourceName, &service),
				),
				ConfigPlanChecks: resource.ConfigPlanChecks{
					PreApply: []plancheck.PlanCheck{
						plancheck.ExpectResourceAction(resourceName, plancheck.ResourceActionReplace),
					},
				},
			},
		},
	})
}

func TestAccECSService_VolumeConfiguration_basic(t *testing.T) {
	ctx := acctest.Context(t)
	var service awstypes.Service
	rName := sdkacctest.RandomWithPrefix(acctest.ResourcePrefix)
	resourceName := "aws_ecs_service.test"

	resource.ParallelTest(t, resource.TestCase{
		PreCheck:                 func() { acctest.PreCheck(ctx, t) },
		ErrorCheck:               acctest.ErrorCheck(t, names.ECSServiceID),
		ProtoV5ProviderFactories: acctest.ProtoV5ProviderFactories,
		CheckDestroy:             testAccCheckServiceDestroy(ctx),
		Steps: []resource.TestStep{
			{
				Config: testAccServiceConfig_volumeConfiguration_basic(rName),
				Check: resource.ComposeTestCheckFunc(
					testAccCheckServiceExists(ctx, resourceName, &service),
				),
			},
		},
	})
}

func TestAccECSService_VolumeConfiguration_volumeInitializationRate(t *testing.T) {
	ctx := acctest.Context(t)
	var service awstypes.Service
	rName := sdkacctest.RandomWithPrefix(acctest.ResourcePrefix)
	resourceName := "aws_ecs_service.test"

	resource.ParallelTest(t, resource.TestCase{
		PreCheck:                 func() { acctest.PreCheck(ctx, t) },
		ErrorCheck:               acctest.ErrorCheck(t, names.ECSServiceID),
		ProtoV5ProviderFactories: acctest.ProtoV5ProviderFactories,
		CheckDestroy:             testAccCheckServiceDestroy(ctx),
		Steps: []resource.TestStep{
			{
				Config: testAccServiceConfig_volumeConfiguration_volumeInitializationRate(rName, 100),
				Check: resource.ComposeTestCheckFunc(
					testAccCheckServiceExists(ctx, resourceName, &service),
					resource.TestCheckResourceAttr(resourceName, "volume_configuration.#", "1"),
					resource.TestCheckResourceAttr(resourceName, "volume_configuration.0.name", "vol1"),
					resource.TestCheckResourceAttrPair(
						resourceName, "volume_configuration.0.managed_ebs_volume.0.snapshot_id",
						"aws_ebs_snapshot.test", names.AttrID,
					),
					resource.TestCheckResourceAttr(
						resourceName, "volume_configuration.0.managed_ebs_volume.0.volume_initialization_rate",
						"100",
					),
				),
			},
		},
	})
}

func TestAccECSService_VolumeConfiguration_tagSpecifications(t *testing.T) {
	ctx := acctest.Context(t)
	var service awstypes.Service
	rName := sdkacctest.RandomWithPrefix(acctest.ResourcePrefix)
	resourceName := "aws_ecs_service.test"

	resource.ParallelTest(t, resource.TestCase{
		PreCheck:                 func() { acctest.PreCheck(ctx, t) },
		ErrorCheck:               acctest.ErrorCheck(t, names.ECSServiceID),
		ProtoV5ProviderFactories: acctest.ProtoV5ProviderFactories,
		CheckDestroy:             testAccCheckServiceDestroy(ctx),
		Steps: []resource.TestStep{
			{
				Config: testAccServiceConfig_volumeConfiguration_tagSpecifications(rName),
				Check: resource.ComposeTestCheckFunc(
					testAccCheckServiceExists(ctx, resourceName, &service),
				),
			},
		},
	})
}

func TestAccECSService_VolumeConfiguration_update(t *testing.T) {
	ctx := acctest.Context(t)
	var service awstypes.Service
	rName := sdkacctest.RandomWithPrefix(acctest.ResourcePrefix)
	resourceName := "aws_ecs_service.test"

	resource.ParallelTest(t, resource.TestCase{
		PreCheck:                 func() { acctest.PreCheck(ctx, t) },
		ErrorCheck:               acctest.ErrorCheck(t, names.ECSServiceID),
		ProtoV5ProviderFactories: acctest.ProtoV5ProviderFactories,
		CheckDestroy:             testAccCheckServiceDestroy(ctx),
		Steps: []resource.TestStep{
			{
				Config: testAccServiceConfig_volumeConfiguration_update(rName, "gp2", 8),
				Check: resource.ComposeTestCheckFunc(
					testAccCheckServiceExists(ctx, resourceName, &service),
					resource.TestCheckResourceAttr(resourceName, "volume_configuration.#", "1"),
					resource.TestCheckResourceAttr(resourceName, "volume_configuration.0.managed_ebs_volume.0.volume_type", "gp2"),
					resource.TestCheckResourceAttr(resourceName, "volume_configuration.0.managed_ebs_volume.0.size_in_gb", "8"),
				),
				ConfigPlanChecks: resource.ConfigPlanChecks{
					PreApply: []plancheck.PlanCheck{
						plancheck.ExpectResourceAction(resourceName, plancheck.ResourceActionCreate),
					},
				},
			},
			{
				ResourceName:      resourceName,
				ImportState:       true,
				ImportStateId:     fmt.Sprintf("%s/%s", rName, rName),
				ImportStateVerify: true,
				// Resource currently defaults to importing task_definition as family:revision
				// and wait_for_steady_state is not read from API
				ImportStateVerifyIgnore: []string{"task_definition", "wait_for_steady_state"},
			},
			{
				Config: testAccServiceConfig_volumeConfiguration_update(rName, "gp3", 8),
				Check: resource.ComposeTestCheckFunc(
					testAccCheckServiceExists(ctx, resourceName, &service),
					resource.TestCheckResourceAttr(resourceName, "volume_configuration.0.managed_ebs_volume.0.volume_type", "gp3"),
					resource.TestCheckResourceAttr(resourceName, "volume_configuration.0.managed_ebs_volume.0.size_in_gb", "8"),
				),
				ConfigPlanChecks: resource.ConfigPlanChecks{
					PreApply: []plancheck.PlanCheck{
						plancheck.ExpectResourceAction(resourceName, plancheck.ResourceActionUpdate),
					},
				},
			},
			{
				Config: testAccServiceConfig_volumeConfiguration_update(rName, "gp3", 16),
				Check: resource.ComposeTestCheckFunc(
					testAccCheckServiceExists(ctx, resourceName, &service),
					resource.TestCheckResourceAttr(resourceName, "volume_configuration.0.managed_ebs_volume.0.volume_type", "gp3"),
					resource.TestCheckResourceAttr(resourceName, "volume_configuration.0.managed_ebs_volume.0.size_in_gb", "16"),
				),
				ConfigPlanChecks: resource.ConfigPlanChecks{
					PreApply: []plancheck.PlanCheck{
						plancheck.ExpectResourceAction(resourceName, plancheck.ResourceActionUpdate),
					},
				},
			},
		},
	})
}

// https://github.com/hashicorp/terraform-provider-aws/issues/38475
func TestAccECSService_VolumeConfiguration_throughputTypeChange(t *testing.T) {
	ctx := acctest.Context(t)
	var service awstypes.Service
	rName := sdkacctest.RandomWithPrefix(acctest.ResourcePrefix)
	resourceName := "aws_ecs_service.test"

	resource.ParallelTest(t, resource.TestCase{
		PreCheck:     func() { acctest.PreCheck(ctx, t) },
		ErrorCheck:   acctest.ErrorCheck(t, names.ECSServiceID),
		CheckDestroy: testAccCheckServiceDestroy(ctx),
		Steps: []resource.TestStep{
			{
				ExternalProviders: map[string]resource.ExternalProvider{
					"aws": {
						Source:            "hashicorp/aws",
						VersionConstraint: "5.58.0",
					},
				},
				Config: testAccServiceConfig_volumeConfiguration_gp3(rName),
				Check: resource.ComposeAggregateTestCheckFunc(
					testAccCheckServiceExists(ctx, resourceName, &service),
					resource.TestCheckResourceAttr(resourceName, "volume_configuration.#", "1"),
					resource.TestCheckResourceAttr(resourceName, "volume_configuration.0.name", "vol1"),
					resource.TestCheckResourceAttr(resourceName, "volume_configuration.0.managed_ebs_volume.#", "1"),
					resource.TestCheckResourceAttr(resourceName, "volume_configuration.0.managed_ebs_volume.0.size_in_gb", "10"),
					resource.TestCheckResourceAttr(resourceName, "volume_configuration.0.managed_ebs_volume.0.throughput", ""),
					resource.TestCheckResourceAttr(resourceName, "volume_configuration.0.managed_ebs_volume.0.volume_type", "gp3"),
				),
			},
			{
				ProtoV5ProviderFactories: acctest.ProtoV5ProviderFactories,
				Config:                   testAccServiceConfig_volumeConfiguration_gp3(rName),
				Check: resource.ComposeAggregateTestCheckFunc(
					testAccCheckServiceExists(ctx, resourceName, &service),
					resource.TestCheckResourceAttr(resourceName, "volume_configuration.#", "1"),
					resource.TestCheckResourceAttr(resourceName, "volume_configuration.0.name", "vol1"),
					resource.TestCheckResourceAttr(resourceName, "volume_configuration.0.managed_ebs_volume.#", "1"),
					resource.TestCheckResourceAttr(resourceName, "volume_configuration.0.managed_ebs_volume.0.size_in_gb", "10"),
					resource.TestCheckResourceAttr(resourceName, "volume_configuration.0.managed_ebs_volume.0.throughput", "0"),
					resource.TestCheckResourceAttr(resourceName, "volume_configuration.0.managed_ebs_volume.0.volume_type", "gp3"),
				),
			},
		},
	})
}

func TestAccECSService_familyAndRevision(t *testing.T) {
	ctx := acctest.Context(t)
	var service awstypes.Service
	rName := sdkacctest.RandomWithPrefix(acctest.ResourcePrefix)
	resourceName := "aws_ecs_service.test"

	resource.ParallelTest(t, resource.TestCase{
		PreCheck:                 func() { acctest.PreCheck(ctx, t) },
		ErrorCheck:               acctest.ErrorCheck(t, names.ECSServiceID),
		ProtoV5ProviderFactories: acctest.ProtoV5ProviderFactories,
		CheckDestroy:             testAccCheckServiceDestroy(ctx),
		Steps: []resource.TestStep{
			{
				Config: testAccServiceConfig_familyAndRevision(rName),
				Check: resource.ComposeTestCheckFunc(
					testAccCheckServiceExists(ctx, resourceName, &service),
				),
			},
			{
				ResourceName:            resourceName,
				ImportStateId:           fmt.Sprintf("%s/%s", rName, rName),
				ImportState:             true,
				ImportStateVerify:       true,
				ImportStateVerifyIgnore: []string{"wait_for_steady_state"},
			},
			{
				Config: testAccServiceConfig_familyAndRevisionModified(rName),
				Check: resource.ComposeTestCheckFunc(
					testAccCheckServiceExists(ctx, resourceName, &service),
				),
			},
		},
	})
}

func TestAccECSService_healthCheckGracePeriodSeconds(t *testing.T) {
	ctx := acctest.Context(t)
	var service awstypes.Service
	rName := sdkacctest.RandomWithPrefix(acctest.ResourcePrefix)
	resourceName := "aws_ecs_service.test"

	if testing.Short() {
		t.Skip("skipping long-running test in short mode")
	}

	resource.ParallelTest(t, resource.TestCase{
		PreCheck:                 func() { acctest.PreCheck(ctx, t) },
		ErrorCheck:               acctest.ErrorCheck(t, names.ECSServiceID),
		ProtoV5ProviderFactories: acctest.ProtoV5ProviderFactories,
		CheckDestroy:             testAccCheckServiceDestroy(ctx),
		Steps: []resource.TestStep{
			{
				Config:      testAccServiceConfig_healthCheckGracePeriodSeconds(rName, -1),
				ExpectError: regexache.MustCompile(`expected health_check_grace_period_seconds to be in the range`),
			},
			{
				Config:      testAccServiceConfig_healthCheckGracePeriodSeconds(rName, math.MaxInt32+1),
				ExpectError: regexache.MustCompile(`expected health_check_grace_period_seconds to be in the range`),
			},
			{
				Config: testAccServiceConfig_healthCheckGracePeriodSeconds(rName, 300),
				Check: resource.ComposeTestCheckFunc(
					testAccCheckServiceExists(ctx, resourceName, &service),
					resource.TestCheckResourceAttr(resourceName, "health_check_grace_period_seconds", "300"),
				),
			},
			{
				Config: testAccServiceConfig_healthCheckGracePeriodSeconds(rName, 600),
				Check: resource.ComposeTestCheckFunc(
					testAccCheckServiceExists(ctx, resourceName, &service),
					resource.TestCheckResourceAttr(resourceName, "health_check_grace_period_seconds", "600"),
				),
			},
			{
				Config: testAccServiceConfig_healthCheckGracePeriodSeconds(rName, math.MaxInt32),
				Check: resource.ComposeTestCheckFunc(
					testAccCheckServiceExists(ctx, resourceName, &service),
					resource.TestCheckResourceAttr(resourceName, "health_check_grace_period_seconds", "2147483647"),
				),
			},
		},
	})
}

func TestAccECSService_iamRole(t *testing.T) {
	ctx := acctest.Context(t)
	var service awstypes.Service
	rName := sdkacctest.RandomWithPrefix(acctest.ResourcePrefix)
	resourceName := "aws_ecs_service.test"

	resource.ParallelTest(t, resource.TestCase{
		PreCheck:                 func() { acctest.PreCheck(ctx, t) },
		ErrorCheck:               acctest.ErrorCheck(t, names.ECSServiceID),
		ProtoV5ProviderFactories: acctest.ProtoV5ProviderFactories,
		CheckDestroy:             testAccCheckServiceDestroy(ctx),
		Steps: []resource.TestStep{
			{
				Config: testAccServiceConfig_iamRole(rName),
				Check: resource.ComposeTestCheckFunc(
					testAccCheckServiceExists(ctx, resourceName, &service),
				),
			},
		},
	})
}

func TestAccECSService_DeploymentControllerType_codeDeploy(t *testing.T) {
	ctx := acctest.Context(t)
	var service awstypes.Service
	rName := sdkacctest.RandomWithPrefix(acctest.ResourcePrefix)
	resourceName := "aws_ecs_service.test"

	resource.ParallelTest(t, resource.TestCase{
		PreCheck:                 func() { acctest.PreCheck(ctx, t) },
		ErrorCheck:               acctest.ErrorCheck(t, names.ECSServiceID),
		ProtoV5ProviderFactories: acctest.ProtoV5ProviderFactories,
		CheckDestroy:             testAccCheckServiceDestroy(ctx),
		Steps: []resource.TestStep{
			{
				Config: testAccServiceConfig_deploymentControllerType(rName, string(awstypes.DeploymentControllerTypeCodeDeploy)),
				Check: resource.ComposeTestCheckFunc(
					testAccCheckServiceExists(ctx, resourceName, &service),
					resource.TestCheckResourceAttr(resourceName, "deployment_controller.#", "1"),
					resource.TestCheckResourceAttr(resourceName, "deployment_controller.0.type", string(awstypes.DeploymentControllerTypeCodeDeploy)),
				),
			},
			{
				ResourceName:      resourceName,
				ImportStateId:     fmt.Sprintf("%s/%s", rName, rName),
				ImportState:       true,
				ImportStateVerify: true,
				// Resource currently defaults to importing task_definition as family:revision
				// and wait_for_steady_state is not read from API
				ImportStateVerifyIgnore: []string{"task_definition", "wait_for_steady_state"},
			},
		},
	})
}

func TestAccECSService_DeploymentControllerType_codeDeployUpdateDesiredCountAndHealthCheckGracePeriod(t *testing.T) {
	ctx := acctest.Context(t)
	var service awstypes.Service
	rName := sdkacctest.RandomWithPrefix(acctest.ResourcePrefix)
	resourceName := "aws_ecs_service.test"

	if testing.Short() {
		t.Skip("skipping long-running test in short mode")
	}

	resource.ParallelTest(t, resource.TestCase{
		PreCheck:                 func() { acctest.PreCheck(ctx, t) },
		ErrorCheck:               acctest.ErrorCheck(t, names.ECSServiceID),
		ProtoV5ProviderFactories: acctest.ProtoV5ProviderFactories,
		CheckDestroy:             testAccCheckServiceDestroy(ctx),
		Steps: []resource.TestStep{
			{
				Config: testAccServiceConfig_deploymentControllerTypeCodeDeployUpdate(rName, 1, 100),
				Check: resource.ComposeTestCheckFunc(
					testAccCheckServiceExists(ctx, resourceName, &service),
					resource.TestCheckResourceAttr(resourceName, "deployment_controller.#", "1"),
					resource.TestCheckResourceAttr(resourceName, "deployment_controller.0.type", string(awstypes.DeploymentControllerTypeCodeDeploy)),
					resource.TestCheckResourceAttr(resourceName, "desired_count", "1"),
				),
			},
			{
				Config: testAccServiceConfig_deploymentControllerTypeCodeDeployUpdate(rName, 2, 100),
				Check: resource.ComposeTestCheckFunc(
					testAccCheckServiceExists(ctx, resourceName, &service),
					resource.TestCheckResourceAttr(resourceName, "desired_count", "2"),
				),
			},
			{
				Config: testAccServiceConfig_deploymentControllerTypeCodeDeployUpdate(rName, 2, 120),
				Check: resource.ComposeTestCheckFunc(
					testAccCheckServiceExists(ctx, resourceName, &service),
					resource.TestCheckResourceAttr(resourceName, "health_check_grace_period_seconds", "120"),
				),
			},
		},
	})
}

func TestAccECSService_DeploymentControllerType_external(t *testing.T) {
	ctx := acctest.Context(t)
	var service awstypes.Service
	rName := sdkacctest.RandomWithPrefix(acctest.ResourcePrefix)
	resourceName := "aws_ecs_service.test"

	resource.ParallelTest(t, resource.TestCase{
		PreCheck:                 func() { acctest.PreCheck(ctx, t) },
		ErrorCheck:               acctest.ErrorCheck(t, names.ECSServiceID),
		ProtoV5ProviderFactories: acctest.ProtoV5ProviderFactories,
		CheckDestroy:             testAccCheckServiceDestroy(ctx),
		Steps: []resource.TestStep{
			{
				Config: testAccServiceConfig_deploymentControllerTypeExternal(rName),
				Check: resource.ComposeTestCheckFunc(
					testAccCheckServiceExists(ctx, resourceName, &service),
					resource.TestCheckResourceAttr(resourceName, "deployment_controller.#", "1"),
					resource.TestCheckResourceAttr(resourceName, "deployment_controller.0.type", string(awstypes.DeploymentControllerTypeExternal)),
				),
			},
			{
				ResourceName:      resourceName,
				ImportStateId:     fmt.Sprintf("%s/%s", rName, rName),
				ImportState:       true,
				ImportStateVerify: true,
				// wait_for_steady_state is not read from API
				ImportStateVerifyIgnore: []string{"wait_for_steady_state"},
			},
		},
	})
}

func TestAccECSService_DeploymentControllerMutability_codeDeployToECS(t *testing.T) {
	ctx := acctest.Context(t)
	var service awstypes.Service
	rName := sdkacctest.RandomWithPrefix(acctest.ResourcePrefix)
	resourceName := "aws_ecs_service.test"

	if testing.Short() {
		t.Skip("skipping long-running test in short mode")
	}

	resource.ParallelTest(t, resource.TestCase{
		PreCheck:                 func() { acctest.PreCheck(ctx, t) },
		ErrorCheck:               acctest.ErrorCheck(t, names.ECSServiceID),
		ProtoV5ProviderFactories: acctest.ProtoV5ProviderFactories,
		CheckDestroy:             testAccCheckServiceDestroy(ctx),
		Steps: []resource.TestStep{
			{
				Config: testAccServiceConfig_deploymentControllerType(rName, string(awstypes.DeploymentControllerTypeCodeDeploy)),
				Check: resource.ComposeTestCheckFunc(
					testAccCheckServiceExists(ctx, resourceName, &service),
					resource.TestCheckResourceAttr(resourceName, "deployment_controller.0.type", string(awstypes.DeploymentControllerTypeCodeDeploy)),
				),
			},
			{
				Config: testAccServiceConfig_deploymentControllerType(rName, string(awstypes.DeploymentControllerTypeEcs)),
				Check: resource.ComposeTestCheckFunc(
					testAccCheckServiceExists(ctx, resourceName, &service),
					resource.TestCheckResourceAttr(resourceName, "deployment_controller.0.type", string(awstypes.DeploymentControllerTypeEcs)),
				),
			},
		},
	})
}

func TestAccECSService_alarmsAdd(t *testing.T) {
	ctx := acctest.Context(t)
	var service awstypes.Service
	rName := sdkacctest.RandomWithPrefix(acctest.ResourcePrefix)
	resourceName := "aws_ecs_service.test"

	resource.ParallelTest(t, resource.TestCase{
		PreCheck:                 func() { acctest.PreCheck(ctx, t) },
		ErrorCheck:               acctest.ErrorCheck(t, names.ECSServiceID),
		ProtoV5ProviderFactories: acctest.ProtoV5ProviderFactories,
		CheckDestroy:             testAccCheckServiceDestroy(ctx),
		Steps: []resource.TestStep{
			{
				Config: testAccServiceConfig_noAlarms(rName),
				Check: resource.ComposeTestCheckFunc(
					testAccCheckServiceExists(ctx, resourceName, &service),
					resource.TestCheckResourceAttr(resourceName, "alarms.#", "0"),
				),
			},
			{
				Config: testAccServiceConfig_alarms(rName, true),
				Check: resource.ComposeTestCheckFunc(
					testAccCheckServiceExists(ctx, resourceName, &service),
					resource.TestCheckResourceAttr(resourceName, "alarms.#", "1"),
					resource.TestCheckResourceAttr(resourceName, "alarms.0.enable", acctest.CtTrue),
				),
			},
		},
	})
}

func TestAccECSService_alarmsUpdate(t *testing.T) {
	ctx := acctest.Context(t)
	var service awstypes.Service
	rName := sdkacctest.RandomWithPrefix(acctest.ResourcePrefix)
	resourceName := "aws_ecs_service.test"

	resource.ParallelTest(t, resource.TestCase{
		PreCheck:                 func() { acctest.PreCheck(ctx, t) },
		ErrorCheck:               acctest.ErrorCheck(t, names.ECSServiceID),
		ProtoV5ProviderFactories: acctest.ProtoV5ProviderFactories,
		CheckDestroy:             testAccCheckServiceDestroy(ctx),
		Steps: []resource.TestStep{
			{
				Config: testAccServiceConfig_alarms(rName, true),
				Check: resource.ComposeTestCheckFunc(
					testAccCheckServiceExists(ctx, resourceName, &service),
					resource.TestCheckResourceAttr(resourceName, "alarms.#", "1"),
					resource.TestCheckResourceAttr(resourceName, "alarms.0.enable", acctest.CtTrue),
				),
			},
			{
				Config: testAccServiceConfig_alarms(rName, false),
				Check: resource.ComposeTestCheckFunc(
					testAccCheckServiceExists(ctx, resourceName, &service),
					resource.TestCheckResourceAttr(resourceName, "alarms.#", "1"),
					resource.TestCheckResourceAttr(resourceName, "alarms.0.enable", acctest.CtFalse),
				),
			},
		},
	})
}

func TestAccECSService_BlueGreenDeployment_basic(t *testing.T) {
	ctx := acctest.Context(t)
	var service awstypes.Service
	rName := sdkacctest.RandomWithPrefix(acctest.ResourcePrefix)[:16] // Use shorter name to avoid target group name length issues
	resourceName := "aws_ecs_service.test"

	resource.ParallelTest(t, resource.TestCase{
		PreCheck:                 func() { acctest.PreCheck(ctx, t) },
		ErrorCheck:               acctest.ErrorCheck(t, names.ECSServiceID),
		ProtoV5ProviderFactories: acctest.ProtoV5ProviderFactories,
		CheckDestroy:             testAccCheckServiceDestroy(ctx),
		Steps: []resource.TestStep{
			{
				Config: testAccServiceConfig_blueGreenDeployment_basic(rName, true),
				Check: resource.ComposeTestCheckFunc(
					testAccCheckServiceExists(ctx, resourceName, &service),
					resource.TestCheckResourceAttr(resourceName, "deployment_configuration.0.strategy", "BLUE_GREEN"),
					resource.TestCheckResourceAttr(resourceName, "deployment_configuration.0.bake_time_in_minutes", "2"),
					// Lifecycle hooks configuration checks
					resource.TestCheckResourceAttr(resourceName, "deployment_configuration.0.lifecycle_hook.#", "2"),
					resource.TestCheckTypeSetElemAttrPair(resourceName, "deployment_configuration.0.lifecycle_hook.*.hook_target_arn", "aws_lambda_function.hook_success", names.AttrARN),
					resource.TestCheckTypeSetElemAttrPair(resourceName, "deployment_configuration.0.lifecycle_hook.*.role_arn", "aws_iam_role.global", names.AttrARN),
					resource.TestCheckTypeSetElemAttr(resourceName, "deployment_configuration.0.lifecycle_hook.*.lifecycle_stages.*", "POST_SCALE_UP"),
					resource.TestCheckTypeSetElemAttr(resourceName, "deployment_configuration.0.lifecycle_hook.*.lifecycle_stages.*", "POST_TEST_TRAFFIC_SHIFT"),
					// Load balancer advanced configuration checks
					resource.TestCheckResourceAttr(resourceName, "load_balancer.0.advanced_configuration.#", "1"),
					resource.TestCheckResourceAttrSet(resourceName, "load_balancer.0.advanced_configuration.0.alternate_target_group_arn"),
					resource.TestCheckResourceAttrSet(resourceName, "load_balancer.0.advanced_configuration.0.production_listener_rule"),
					resource.TestCheckResourceAttrSet(resourceName, "load_balancer.0.advanced_configuration.0.test_listener_rule"),
					resource.TestCheckResourceAttrSet(resourceName, "load_balancer.0.advanced_configuration.0.role_arn"),
					// Service Connect test traffic rules checks
					resource.TestCheckResourceAttr(resourceName, "service_connect_configuration.0.service.0.client_alias.0.test_traffic_rules.#", "1"),
					resource.TestCheckResourceAttr(resourceName, "service_connect_configuration.0.service.0.client_alias.0.test_traffic_rules.0.header.#", "1"),
					resource.TestCheckResourceAttr(resourceName, "service_connect_configuration.0.service.0.client_alias.0.test_traffic_rules.0.header.0.name", "x-test-header"),
					resource.TestCheckResourceAttr(resourceName, "service_connect_configuration.0.service.0.client_alias.0.test_traffic_rules.0.header.0.value.#", "1"),
					resource.TestCheckResourceAttr(resourceName, "service_connect_configuration.0.service.0.client_alias.0.test_traffic_rules.0.header.0.value.0.exact", "test-value"),
				),
			},
			{
				Config: testAccServiceConfig_blueGreenDeployment_withHookBehavior(rName, false),
				Check: resource.ComposeTestCheckFunc(
					testAccCheckServiceExists(ctx, resourceName, &service),
					resource.TestCheckResourceAttr(resourceName, "deployment_configuration.0.strategy", "BLUE_GREEN"),
					resource.TestCheckResourceAttr(resourceName, "deployment_configuration.0.bake_time_in_minutes", "3"),
					// Lifecycle hooks configuration checks
					resource.TestCheckResourceAttr(resourceName, "deployment_configuration.0.lifecycle_hook.#", "1"),
					resource.TestCheckTypeSetElemAttr(resourceName, "deployment_configuration.0.lifecycle_hook.*.lifecycle_stages.*", "PRE_SCALE_UP"),
					// Service Connect test traffic rules checks
					resource.TestCheckResourceAttr(resourceName, "service_connect_configuration.0.service.0.client_alias.0.test_traffic_rules.0.header.0.name", "x-test-header-2"),
					resource.TestCheckResourceAttr(resourceName, "service_connect_configuration.0.service.0.client_alias.0.test_traffic_rules.0.header.0.value.0.exact", "test-value-2"),
				),
			},
		},
	})
}

func TestAccECSService_BlueGreenDeployment_outOfBandRemoval(t *testing.T) {
	ctx := acctest.Context(t)
	var service awstypes.Service
	rName := sdkacctest.RandomWithPrefix(acctest.ResourcePrefix)[:16] // Use shorter name to avoid target group name length issues
	resourceName := "aws_ecs_service.test"

	resource.ParallelTest(t, resource.TestCase{
		PreCheck:                 func() { acctest.PreCheck(ctx, t) },
		ErrorCheck:               acctest.ErrorCheck(t, names.ECSServiceID),
		ProtoV5ProviderFactories: acctest.ProtoV5ProviderFactories,
		Steps: []resource.TestStep{
			{
				Config: testAccServiceConfig_blueGreenDeployment_basic(rName, true),
				Check: resource.ComposeTestCheckFunc(
					testAccCheckServiceExists(ctx, resourceName, &service),
					resource.TestCheckResourceAttr(resourceName, "deployment_configuration.0.strategy", "BLUE_GREEN"),
					resource.TestCheckResourceAttr(resourceName, "deployment_configuration.0.bake_time_in_minutes", "2"),
					resource.TestCheckResourceAttr(resourceName, "deployment_configuration.0.lifecycle_hook.#", "2"),
					testAccCheckServiceRemoveBlueGreenDeploymentConfigurations(ctx, &service),
				),
				ExpectNonEmptyPlan: true,
			},
			{
				Config: testAccServiceConfig_blueGreenDeployment_basic(rName, false),
				Check: resource.ComposeTestCheckFunc(
					testAccCheckServiceExists(ctx, resourceName, &service),
					resource.TestCheckResourceAttr(resourceName, "deployment_configuration.0.strategy", "BLUE_GREEN"),
					resource.TestCheckResourceAttr(resourceName, "deployment_configuration.0.bake_time_in_minutes", "2"),
					resource.TestCheckResourceAttr(resourceName, "deployment_configuration.0.lifecycle_hook.#", "2"),
				),
			},
		},
	})
}

func TestAccECSService_BlueGreenDeployment_sigintRollback(t *testing.T) {
<<<<<<< HEAD
	acctest.Skip(t, "Skipping SIGINT rollback test, as it fails when ran alongside other acceptance tests. Remove this line to test SIGINT rollback.")
=======
	acctest.Skip(t, "SIGINT handling can't reliably be tested in CI")

>>>>>>> ffdeb1e4
	ctx := acctest.Context(t)
	var service awstypes.Service
	rName := sdkacctest.RandomWithPrefix(acctest.ResourcePrefix)[:16] // Use shorter name to avoid target group name length issues
	resourceName := "aws_ecs_service.test"

	resource.ParallelTest(t, resource.TestCase{
		PreCheck:                 func() { acctest.PreCheck(ctx, t) },
		ErrorCheck:               acctest.ErrorCheck(t, names.ECSServiceID),
		ProtoV5ProviderFactories: acctest.ProtoV5ProviderFactories,
		CheckDestroy:             testAccCheckServiceDestroy(ctx),
		Steps: []resource.TestStep{
			{
				Config: testAccServiceConfig_blueGreenDeployment_basic(rName, true),
				Check: resource.ComposeTestCheckFunc(
					testAccCheckServiceExists(ctx, resourceName, &service),
					resource.TestCheckResourceAttrPair(resourceName, "task_definition", "aws_ecs_task_definition.test", names.AttrARN),
				),
			},
			{
				Config: testAccServiceConfig_blueGreenDeployment_withHookBehavior(rName, false),
				PreConfig: func() {
					go func() {
						_ = exec.Command("go", "run", "test-fixtures/sigint_helper.go", "30").Start()
					}()
				},
				ExpectError: regexache.MustCompile("execution halted|context canceled"),
			},
			{
				RefreshState: true,
				Check: resource.ComposeTestCheckFunc(
					testAccCheckServiceExists(ctx, resourceName, &service),
					resource.TestCheckResourceAttrPair(resourceName, "task_definition", "aws_ecs_task_definition.test", names.AttrARN),
				),
				ExpectNonEmptyPlan: true,
			},
		},
	})
}

func TestAccECSService_BlueGreenDeployment_circuitBreakerRollback(t *testing.T) {
	ctx := acctest.Context(t)
	var service awstypes.Service
	rName := sdkacctest.RandomWithPrefix(acctest.ResourcePrefix)[:16] // Use shorter name to avoid target group name length issues
	resourceName := "aws_ecs_service.test"

	resource.ParallelTest(t, resource.TestCase{
		PreCheck:                 func() { acctest.PreCheck(ctx, t) },
		ErrorCheck:               acctest.ErrorCheck(t, names.ECSServiceID),
		ProtoV5ProviderFactories: acctest.ProtoV5ProviderFactories,
		CheckDestroy:             testAccCheckServiceDestroy(ctx),
		Steps: []resource.TestStep{
			{
				Config:      testAccServiceConfig_blueGreenDeployment_withCircuitBreaker(rName),
				ExpectError: regexache.MustCompile(`No rollback candidate was found to run the rollback`),
			},
			{
				Config: testAccServiceConfig_blueGreenDeployment_basic(rName, true),
				Check: resource.ComposeTestCheckFunc(
					testAccCheckServiceExists(ctx, resourceName, &service),
					resource.TestCheckResourceAttr(resourceName, "deployment_configuration.0.strategy", "BLUE_GREEN"),
				),
			},
			{
				Config:      testAccServiceConfig_blueGreenDeployment_withCircuitBreaker(rName),
				ExpectError: regexache.MustCompile(`Service deployment rolled back because the circuit breaker threshold was exceeded.`),
			},
		},
	})
}

func TestAccECSService_BlueGreenDeployment_createFailure(t *testing.T) {
	ctx := acctest.Context(t)
	rName := sdkacctest.RandomWithPrefix(acctest.ResourcePrefix)[:16] // Use shorter name to avoid target group name length issues

	resource.ParallelTest(t, resource.TestCase{
		PreCheck:                 func() { acctest.PreCheck(ctx, t) },
		ErrorCheck:               acctest.ErrorCheck(t, names.ECSServiceID),
		ProtoV5ProviderFactories: acctest.ProtoV5ProviderFactories,
		CheckDestroy:             testAccCheckServiceDestroy(ctx),
		Steps: []resource.TestStep{
			{
				Config:      testAccServiceConfig_blueGreenDeployment_withHookBehavior(rName, true),
				ExpectError: regexache.MustCompile(`No rollback candidate was found`),
			},
		},
	})
}

func TestAccECSService_BlueGreenDeployment_changeStrategy(t *testing.T) {
	ctx := acctest.Context(t)
	var service awstypes.Service
	rName := sdkacctest.RandomWithPrefix(acctest.ResourcePrefix)[:16] // Use shorter name to avoid target group name length issues
	resourceName := "aws_ecs_service.test"

	resource.ParallelTest(t, resource.TestCase{
		PreCheck:                 func() { acctest.PreCheck(ctx, t) },
		ErrorCheck:               acctest.ErrorCheck(t, names.ECSServiceID),
		ProtoV5ProviderFactories: acctest.ProtoV5ProviderFactories,
		CheckDestroy:             testAccCheckServiceDestroy(ctx),
		Steps: []resource.TestStep{
			{
				Config: testAccServiceConfig_blueGreenDeployment_zeroBakeTime(rName, true),
				Check: resource.ComposeTestCheckFunc(
					testAccCheckServiceExists(ctx, resourceName, &service),
					resource.TestCheckResourceAttr(resourceName, "deployment_configuration.0.strategy", "BLUE_GREEN"),
				),
			},
			{
				Config: testAccServiceConfig_blueGreenDeployment_switchToRolling(rName),
				Check: resource.ComposeTestCheckFunc(
					testAccCheckServiceExists(ctx, resourceName, &service),
					resource.TestCheckResourceAttr(resourceName, "deployment_configuration.0.strategy", "ROLLING"),
				),
			},
			{
				Config: testAccServiceConfig_blueGreenDeployment_basic(rName, true),
				Check: resource.ComposeTestCheckFunc(
					testAccCheckServiceExists(ctx, resourceName, &service),
					resource.TestCheckResourceAttr(resourceName, "deployment_configuration.0.strategy", "BLUE_GREEN"),
				),
			},
		},
	})
}

func TestAccECSService_BlueGreenDeployment_updateFailure(t *testing.T) {
	ctx := acctest.Context(t)
	var service awstypes.Service
	rName := sdkacctest.RandomWithPrefix(acctest.ResourcePrefix)[:16] // Use shorter name to avoid target group name length issues
	resourceName := "aws_ecs_service.test"

	resource.ParallelTest(t, resource.TestCase{
		PreCheck:                 func() { acctest.PreCheck(ctx, t) },
		ErrorCheck:               acctest.ErrorCheck(t, names.ECSServiceID),
		ProtoV5ProviderFactories: acctest.ProtoV5ProviderFactories,
		CheckDestroy:             testAccCheckServiceDestroy(ctx),
		Steps: []resource.TestStep{
			{
				Config: testAccServiceConfig_blueGreenDeployment_basic(rName, true),
				Check: resource.ComposeTestCheckFunc(
					testAccCheckServiceExists(ctx, resourceName, &service),
					resource.TestCheckResourceAttr(resourceName, "deployment_configuration.0.strategy", "BLUE_GREEN"),
					resource.TestCheckResourceAttr(resourceName, "deployment_configuration.0.lifecycle_hook.#", "2"),
				),
			},
			{
				Config:      testAccServiceConfig_blueGreenDeployment_withHookBehavior(rName, true),
				ExpectError: regexache.MustCompile(`Service deployment rolled back`),
			},
		},
	})
}

func TestAccECSService_BlueGreenDeployment_updateInPlace(t *testing.T) {
	ctx := acctest.Context(t)
	var service awstypes.Service
	rName := sdkacctest.RandomWithPrefix(acctest.ResourcePrefix)[:16] // Use shorter name to avoid target group name length issues
	resourceName := "aws_ecs_service.test"

	resource.ParallelTest(t, resource.TestCase{
		PreCheck:                 func() { acctest.PreCheck(ctx, t) },
		ErrorCheck:               acctest.ErrorCheck(t, names.ECSServiceID),
		ProtoV5ProviderFactories: acctest.ProtoV5ProviderFactories,
		CheckDestroy:             testAccCheckServiceDestroy(ctx),
		Steps: []resource.TestStep{
			{
				Config: testAccServiceConfig_blueGreenDeployment_basic(rName, true),
				Check: resource.ComposeTestCheckFunc(
					testAccCheckServiceExists(ctx, resourceName, &service),
					resource.TestCheckResourceAttr(resourceName, "deployment_configuration.0.strategy", "BLUE_GREEN"),
					resource.TestCheckResourceAttr(resourceName, "desired_count", "1"),
				),
			},
			{
				Config: testAccServiceConfig_blueGreenDeployment_zeroBakeTime(rName, true),
				Check: resource.ComposeTestCheckFunc(
					testAccCheckServiceExists(ctx, resourceName, &service),
					resource.TestCheckResourceAttr(resourceName, "deployment_configuration.0.strategy", "BLUE_GREEN"),
					resource.TestCheckResourceAttr(resourceName, "desired_count", "2"),
				),
			},
		},
	})
}

func TestAccECSService_BlueGreenDeployment_waitServiceActive(t *testing.T) {
	ctx := acctest.Context(t)
	var service awstypes.Service
	rName := sdkacctest.RandomWithPrefix(acctest.ResourcePrefix)[:16] // Use shorter name to avoid target group name length issues
	resourceName := "aws_ecs_service.test"

	resource.ParallelTest(t, resource.TestCase{
		PreCheck:                 func() { acctest.PreCheck(ctx, t) },
		ErrorCheck:               acctest.ErrorCheck(t, names.ECSServiceID),
		ProtoV5ProviderFactories: acctest.ProtoV5ProviderFactories,
		CheckDestroy:             testAccCheckServiceDestroy(ctx),
		Steps: []resource.TestStep{
			{
				Config: testAccServiceConfig_blueGreenDeployment_basic(rName, true),
				Check: resource.ComposeTestCheckFunc(
					testAccCheckServiceExists(ctx, resourceName, &service),
					resource.TestCheckResourceAttr(resourceName, "deployment_configuration.0.strategy", "BLUE_GREEN"),
				),
			},
		},
	})
}

func TestAccECSService_BlueGreenDeployment_withoutTestListenerRule(t *testing.T) {
	ctx := acctest.Context(t)
	var service awstypes.Service
	rName := sdkacctest.RandomWithPrefix(acctest.ResourcePrefix)[:16] // Use shorter name to avoid target group name length issues
	resourceName := "aws_ecs_service.test"

	resource.ParallelTest(t, resource.TestCase{
		PreCheck:                 func() { acctest.PreCheck(ctx, t) },
		ErrorCheck:               acctest.ErrorCheck(t, names.ECSServiceID),
		ProtoV5ProviderFactories: acctest.ProtoV5ProviderFactories,
		CheckDestroy:             testAccCheckServiceDestroy(ctx),
		Steps: []resource.TestStep{
			{
				Config: testAccServiceConfig_blueGreenDeployment_withoutTestListenerRule(rName, true),
				Check: resource.ComposeTestCheckFunc(
					testAccCheckServiceExists(ctx, resourceName, &service),
					resource.TestCheckResourceAttr(resourceName, "deployment_configuration.0.strategy", "BLUE_GREEN"),
					resource.TestCheckResourceAttr(resourceName, "load_balancer.0.advanced_configuration.#", "1"),
					resource.TestCheckResourceAttrSet(resourceName, "load_balancer.0.advanced_configuration.0.alternate_target_group_arn"),
					resource.TestCheckResourceAttrSet(resourceName, "load_balancer.0.advanced_configuration.0.production_listener_rule"),
					resource.TestCheckResourceAttr(resourceName, "load_balancer.0.advanced_configuration.0.test_listener_rule", ""),
					resource.TestCheckResourceAttrSet(resourceName, "load_balancer.0.advanced_configuration.0.role_arn"),
				),
			},
			{
				// Set test_listener_rule
				Config: testAccServiceConfig_blueGreenDeployment_basic(rName, true),
				Check: resource.ComposeTestCheckFunc(
					testAccCheckServiceExists(ctx, resourceName, &service),
					resource.TestCheckResourceAttr(resourceName, "deployment_configuration.0.strategy", "BLUE_GREEN"),
					resource.TestCheckResourceAttr(resourceName, "load_balancer.0.advanced_configuration.#", "1"),
					resource.TestCheckResourceAttrSet(resourceName, "load_balancer.0.advanced_configuration.0.alternate_target_group_arn"),
					resource.TestCheckResourceAttrSet(resourceName, "load_balancer.0.advanced_configuration.0.production_listener_rule"),
					resource.TestCheckResourceAttrSet(resourceName, "load_balancer.0.advanced_configuration.0.test_listener_rule"),
					resource.TestCheckResourceAttrSet(resourceName, "load_balancer.0.advanced_configuration.0.role_arn"),
				),
			},
			{
				// Remove test_listener_rule again
				Config: testAccServiceConfig_blueGreenDeployment_withoutTestListenerRule(rName, true),
				Check: resource.ComposeTestCheckFunc(
					testAccCheckServiceExists(ctx, resourceName, &service),
					resource.TestCheckResourceAttr(resourceName, "deployment_configuration.0.strategy", "BLUE_GREEN"),
					resource.TestCheckResourceAttr(resourceName, "load_balancer.0.advanced_configuration.#", "1"),
					resource.TestCheckResourceAttrSet(resourceName, "load_balancer.0.advanced_configuration.0.alternate_target_group_arn"),
					resource.TestCheckResourceAttrSet(resourceName, "load_balancer.0.advanced_configuration.0.production_listener_rule"),
					resource.TestCheckResourceAttr(resourceName, "load_balancer.0.advanced_configuration.0.test_listener_rule", ""),
					resource.TestCheckResourceAttrSet(resourceName, "load_balancer.0.advanced_configuration.0.role_arn"),
				),
			},
		},
	})
}

func TestAccECSService_DeploymentConfiguration_strategy(t *testing.T) {
	// Test for deployment configuration strategy
	ctx := acctest.Context(t)
	var service awstypes.Service
	rName := sdkacctest.RandomWithPrefix(acctest.ResourcePrefix)
	resourceName := "aws_ecs_service.test"

	resource.ParallelTest(t, resource.TestCase{
		PreCheck:                 func() { acctest.PreCheck(ctx, t) },
		ErrorCheck:               acctest.ErrorCheck(t, names.ECSServiceID),
		ProtoV5ProviderFactories: acctest.ProtoV5ProviderFactories,
		CheckDestroy:             testAccCheckServiceDestroy(ctx),
		Steps: []resource.TestStep{
			{
				Config: testAccServiceConfig_deploymentConfiguration_strategy(rName, "ROLLING"),
				Check: resource.ComposeTestCheckFunc(
					testAccCheckServiceExists(ctx, resourceName, &service),
					resource.TestCheckResourceAttr(resourceName, "deployment_configuration.0.strategy", "ROLLING"),
				),
			},
			{
				Config: testAccServiceConfig_deploymentConfiguration_strategy(rName, "BLUE_GREEN"),
				Check: resource.ComposeTestCheckFunc(
					testAccCheckServiceExists(ctx, resourceName, &service),
					resource.TestCheckResourceAttr(resourceName, "deployment_configuration.0.strategy", "BLUE_GREEN"),
				),
			},
			{
				Config: testAccServiceConfig_deploymentConfiguration_strategy(rName, "ROLLING"),
				Check: resource.ComposeTestCheckFunc(
					testAccCheckServiceExists(ctx, resourceName, &service),
					resource.TestCheckResourceAttr(resourceName, "deployment_configuration.0.strategy", "ROLLING"),
				),
			},
		},
	})
}

func TestAccECSService_DeploymentValues_basic(t *testing.T) {
	ctx := acctest.Context(t)
	var service awstypes.Service
	rName := sdkacctest.RandomWithPrefix(acctest.ResourcePrefix)
	resourceName := "aws_ecs_service.test"

	resource.ParallelTest(t, resource.TestCase{
		PreCheck:                 func() { acctest.PreCheck(ctx, t) },
		ErrorCheck:               acctest.ErrorCheck(t, names.ECSServiceID),
		ProtoV5ProviderFactories: acctest.ProtoV5ProviderFactories,
		CheckDestroy:             testAccCheckServiceDestroy(ctx),
		Steps: []resource.TestStep{
			{
				Config: testAccServiceConfig_deploymentValues(rName),
				Check: resource.ComposeTestCheckFunc(
					testAccCheckServiceExists(ctx, resourceName, &service),
					resource.TestCheckResourceAttr(resourceName, "deployment_maximum_percent", "200"),
					resource.TestCheckResourceAttr(resourceName, "deployment_minimum_healthy_percent", "100"),
				),
			},
		},
	})
}

// Regression for https://github.com/hashicorp/terraform-provider-aws/issues/6315
func TestAccECSService_DeploymentValues_minZeroMaxOneHundred(t *testing.T) {
	ctx := acctest.Context(t)
	var service awstypes.Service
	rName := sdkacctest.RandomWithPrefix(acctest.ResourcePrefix)
	resourceName := "aws_ecs_service.test"

	resource.ParallelTest(t, resource.TestCase{
		PreCheck:                 func() { acctest.PreCheck(ctx, t) },
		ErrorCheck:               acctest.ErrorCheck(t, names.ECSServiceID),
		ProtoV5ProviderFactories: acctest.ProtoV5ProviderFactories,
		CheckDestroy:             testAccCheckServiceDestroy(ctx),
		Steps: []resource.TestStep{
			{
				Config: testAccServiceConfig_deploymentPercents(rName, 0, 100),
				Check: resource.ComposeTestCheckFunc(
					testAccCheckServiceExists(ctx, resourceName, &service),
					resource.TestCheckResourceAttr(resourceName, "deployment_maximum_percent", "100"),
					resource.TestCheckResourceAttr(resourceName, "deployment_minimum_healthy_percent", "0"),
				),
			},
		},
	})
}

func TestAccECSService_deploymentCircuitBreaker(t *testing.T) {
	ctx := acctest.Context(t)
	var service awstypes.Service
	rName := sdkacctest.RandomWithPrefix(acctest.ResourcePrefix)
	resourceName := "aws_ecs_service.test"

	resource.ParallelTest(t, resource.TestCase{
		PreCheck:                 func() { acctest.PreCheck(ctx, t) },
		ErrorCheck:               acctest.ErrorCheck(t, names.ECSServiceID),
		ProtoV5ProviderFactories: acctest.ProtoV5ProviderFactories,
		CheckDestroy:             testAccCheckServiceDestroy(ctx),
		Steps: []resource.TestStep{
			{
				Config: testAccServiceConfig_deploymentCircuitBreaker(rName),
				Check: resource.ComposeTestCheckFunc(
					testAccCheckServiceExists(ctx, resourceName, &service),
					resource.TestCheckResourceAttr(resourceName, "deployment_circuit_breaker.#", "1"),
					resource.TestCheckResourceAttr(resourceName, "deployment_circuit_breaker.0.enable", acctest.CtTrue),
					resource.TestCheckResourceAttr(resourceName, "deployment_circuit_breaker.0.rollback", acctest.CtTrue),
				),
			},
		},
	})
}

// Regression for https://github.com/hashicorp/terraform/issues/3444
func TestAccECSService_loadBalancerChanges(t *testing.T) {
	ctx := acctest.Context(t)
	var service awstypes.Service
	rName := sdkacctest.RandomWithPrefix(acctest.ResourcePrefix)
	resourceName := "aws_ecs_service.test"

	resource.ParallelTest(t, resource.TestCase{
		PreCheck:                 func() { acctest.PreCheck(ctx, t) },
		ErrorCheck:               acctest.ErrorCheck(t, names.ECSServiceID),
		ProtoV5ProviderFactories: acctest.ProtoV5ProviderFactories,
		CheckDestroy:             testAccCheckServiceDestroy(ctx),
		Steps: []resource.TestStep{
			{
				Config: testAccServiceConfig_lbChanges(rName),
				Check: resource.ComposeTestCheckFunc(
					testAccCheckServiceExists(ctx, resourceName, &service),
				),
				ConfigPlanChecks: resource.ConfigPlanChecks{
					PreApply: []plancheck.PlanCheck{
						plancheck.ExpectResourceAction(resourceName, plancheck.ResourceActionCreate),
					},
				},
			},
			{
				Config: testAccServiceConfig_lbChangesModified(rName),
				Check: resource.ComposeTestCheckFunc(
					testAccCheckServiceExists(ctx, resourceName, &service),
				),
				ConfigPlanChecks: resource.ConfigPlanChecks{
					PreApply: []plancheck.PlanCheck{
						plancheck.ExpectResourceAction(resourceName, plancheck.ResourceActionUpdate),
					},
				},
			},
		},
	})
}

// Regression for https://github.com/hashicorp/terraform/issues/3361
func TestAccECSService_clusterName(t *testing.T) {
	ctx := acctest.Context(t)
	var service awstypes.Service
	rName := sdkacctest.RandomWithPrefix(acctest.ResourcePrefix)
	resourceName := "aws_ecs_service.test"

	resource.ParallelTest(t, resource.TestCase{
		PreCheck:                 func() { acctest.PreCheck(ctx, t) },
		ErrorCheck:               acctest.ErrorCheck(t, names.ECSServiceID),
		ProtoV5ProviderFactories: acctest.ProtoV5ProviderFactories,
		CheckDestroy:             testAccCheckServiceDestroy(ctx),
		Steps: []resource.TestStep{
			{
				Config: testAccServiceConfig_clusterName(rName),
				Check: resource.ComposeTestCheckFunc(
					testAccCheckServiceExists(ctx, resourceName, &service),
					resource.TestCheckResourceAttr(resourceName, "cluster", rName),
				),
			},
		},
	})
}

func TestAccECSService_alb(t *testing.T) {
	ctx := acctest.Context(t)
	var service awstypes.Service
	rName := sdkacctest.RandomWithPrefix(acctest.ResourcePrefix)
	resourceName := "aws_ecs_service.test"

	resource.ParallelTest(t, resource.TestCase{
		PreCheck:                 func() { acctest.PreCheck(ctx, t) },
		ErrorCheck:               acctest.ErrorCheck(t, names.ECSServiceID),
		ProtoV5ProviderFactories: acctest.ProtoV5ProviderFactories,
		CheckDestroy:             testAccCheckServiceDestroy(ctx),
		Steps: []resource.TestStep{
			{
				Config: testAccServiceConfig_alb(rName),
				Check: resource.ComposeTestCheckFunc(
					testAccCheckServiceExists(ctx, resourceName, &service),
					resource.TestCheckResourceAttr(resourceName, "load_balancer.#", "1"),
				),
			},
		},
	})
}

func TestAccECSService_multipleTargetGroups(t *testing.T) {
	ctx := acctest.Context(t)
	var service awstypes.Service
	rName := sdkacctest.RandomWithPrefix(acctest.ResourcePrefix)
	resourceName := "aws_ecs_service.test"

	resource.ParallelTest(t, resource.TestCase{
		PreCheck:                 func() { acctest.PreCheck(ctx, t) },
		ErrorCheck:               acctest.ErrorCheck(t, names.ECSServiceID),
		ProtoV5ProviderFactories: acctest.ProtoV5ProviderFactories,
		CheckDestroy:             testAccCheckServiceDestroy(ctx),
		Steps: []resource.TestStep{
			{
				Config: testAccServiceConfig_multipleTargetGroups(rName),
				Check: resource.ComposeTestCheckFunc(
					testAccCheckServiceExists(ctx, resourceName, &service),
					resource.TestCheckResourceAttr(resourceName, "load_balancer.#", "2"),
				),
			},
		},
	})
}

func TestAccECSService_forceNewDeployment(t *testing.T) {
	ctx := acctest.Context(t)
	var service awstypes.Service
	rName := sdkacctest.RandomWithPrefix(acctest.ResourcePrefix)
	clusterName := sdkacctest.RandomWithPrefix(acctest.ResourcePrefix)
	resourceName := "aws_ecs_service.test"

	resource.ParallelTest(t, resource.TestCase{
		PreCheck:                 func() { acctest.PreCheck(ctx, t) },
		ErrorCheck:               acctest.ErrorCheck(t, names.ECSServiceID),
		ProtoV5ProviderFactories: acctest.ProtoV5ProviderFactories,
		CheckDestroy:             testAccCheckServiceDestroy(ctx),
		Steps: []resource.TestStep{
			{
				Config: testAccServiceConfig_basic(rName, clusterName),
				Check: resource.ComposeTestCheckFunc(
					testAccCheckServiceExists(ctx, resourceName, &service),
					resource.TestCheckResourceAttr(resourceName, "ordered_placement_strategy.#", "0"),
				),
				ConfigPlanChecks: resource.ConfigPlanChecks{
					PreApply: []plancheck.PlanCheck{
						plancheck.ExpectResourceAction(resourceName, plancheck.ResourceActionCreate),
					},
				},
			},
			{
				Config: testAccServiceConfig_forceNewDeployment(rName, clusterName),
				Check: resource.ComposeTestCheckFunc(
					testAccCheckServiceExists(ctx, resourceName, &service),
					resource.TestCheckResourceAttr(resourceName, "ordered_placement_strategy.#", "1"),
					resource.TestCheckResourceAttr(resourceName, "ordered_placement_strategy.0.type", "binpack"),
					resource.TestCheckResourceAttr(resourceName, "ordered_placement_strategy.0.field", "memory"),
				),
				ConfigPlanChecks: resource.ConfigPlanChecks{
					PreApply: []plancheck.PlanCheck{
						plancheck.ExpectResourceAction(resourceName, plancheck.ResourceActionUpdate),
					},
				},
			},
		},
	})
}

func TestAccECSService_forceNewDeploymentTriggers(t *testing.T) {
	ctx := acctest.Context(t)
	var service awstypes.Service
	rName := sdkacctest.RandomWithPrefix(acctest.ResourcePrefix)
	clusterName := sdkacctest.RandomWithPrefix(acctest.ResourcePrefix)
	resourceName := "aws_ecs_service.test"

	resource.ParallelTest(t, resource.TestCase{
		PreCheck:                 func() { acctest.PreCheck(ctx, t) },
		ErrorCheck:               acctest.ErrorCheck(t, names.ECSServiceID),
		ProtoV5ProviderFactories: acctest.ProtoV5ProviderFactories,
		CheckDestroy:             testAccCheckServiceDestroy(ctx),
		Steps: []resource.TestStep{
			{
				Config: testAccServiceConfig_forceNewDeployment(rName, clusterName),
				Check: resource.ComposeTestCheckFunc(
					testAccCheckServiceExists(ctx, resourceName, &service),
					resource.TestCheckResourceAttr(resourceName, "ordered_placement_strategy.#", "1"),
					resource.TestCheckResourceAttr(resourceName, "ordered_placement_strategy.0.type", "binpack"),
					resource.TestCheckResourceAttr(resourceName, "ordered_placement_strategy.0.field", "memory"),
				),
				ConfigPlanChecks: resource.ConfigPlanChecks{
					PreApply: []plancheck.PlanCheck{
						plancheck.ExpectResourceAction(resourceName, plancheck.ResourceActionCreate),
					},
				},
			},
			{
				Config: testAccServiceConfig_forceNewDeploymentTriggers(rName, clusterName),
				Check: resource.ComposeTestCheckFunc(
					testAccCheckServiceExists(ctx, resourceName, &service),
					resource.TestCheckResourceAttr(resourceName, "force_new_deployment", acctest.CtTrue),
					resource.TestCheckResourceAttrSet(resourceName, "triggers.update"),
					resource.TestCheckResourceAttr(resourceName, "ordered_placement_strategy.#", "1"),
					resource.TestCheckResourceAttr(resourceName, "ordered_placement_strategy.0.type", "binpack"),
					resource.TestCheckResourceAttr(resourceName, "ordered_placement_strategy.0.field", "memory"),
				),
				ConfigPlanChecks: resource.ConfigPlanChecks{
					PreApply: []plancheck.PlanCheck{
						plancheck.ExpectResourceAction(resourceName, plancheck.ResourceActionUpdate),
					},
				},
			},
		},
	})
}

func TestAccECSService_PlacementStrategy_basic(t *testing.T) {
	ctx := acctest.Context(t)
	var service awstypes.Service
	rName := sdkacctest.RandomWithPrefix(acctest.ResourcePrefix)
	clusterName := sdkacctest.RandomWithPrefix(acctest.ResourcePrefix)
	resourceName := "aws_ecs_service.test"

	resource.ParallelTest(t, resource.TestCase{
		PreCheck:                 func() { acctest.PreCheck(ctx, t) },
		ErrorCheck:               acctest.ErrorCheck(t, names.ECSServiceID),
		ProtoV5ProviderFactories: acctest.ProtoV5ProviderFactories,
		CheckDestroy:             testAccCheckServiceDestroy(ctx),
		Steps: []resource.TestStep{
			{
				Config: testAccServiceConfig_basic(rName, clusterName),
				Check: resource.ComposeTestCheckFunc(
					testAccCheckServiceExists(ctx, resourceName, &service),
					resource.TestCheckResourceAttr(resourceName, "ordered_placement_strategy.#", "0"),
				),
				ConfigPlanChecks: resource.ConfigPlanChecks{
					PreApply: []plancheck.PlanCheck{
						plancheck.ExpectResourceAction(resourceName, plancheck.ResourceActionCreate),
					},
				},
			},
			{
				Config: testAccServiceConfig_placementStrategy(rName, clusterName),
				Check: resource.ComposeTestCheckFunc(
					testAccCheckServiceExists(ctx, resourceName, &service),
					resource.TestCheckResourceAttr(resourceName, "ordered_placement_strategy.#", "1"),
					resource.TestCheckResourceAttr(resourceName, "ordered_placement_strategy.0.type", "binpack"),
					resource.TestCheckResourceAttr(resourceName, "ordered_placement_strategy.0.field", "memory"),
				),
				ConfigPlanChecks: resource.ConfigPlanChecks{
					PreApply: []plancheck.PlanCheck{
						plancheck.ExpectResourceAction(resourceName, plancheck.ResourceActionUpdate),
					},
				},
			},
			{
				Config: testAccServiceConfig_randomPlacementStrategy(rName, clusterName),
				Check: resource.ComposeTestCheckFunc(
					testAccCheckServiceExists(ctx, resourceName, &service),
					resource.TestCheckResourceAttr(resourceName, "ordered_placement_strategy.#", "1"),
					resource.TestCheckResourceAttr(resourceName, "ordered_placement_strategy.0.type", "random"),
					resource.TestCheckResourceAttr(resourceName, "ordered_placement_strategy.0.field", ""),
				),
				ConfigPlanChecks: resource.ConfigPlanChecks{
					PreApply: []plancheck.PlanCheck{
						plancheck.ExpectResourceAction(resourceName, plancheck.ResourceActionUpdate),
					},
				},
			},
			{
				Config: testAccServiceConfig_multiplacementStrategy(rName, clusterName),
				Check: resource.ComposeTestCheckFunc(
					testAccCheckServiceExists(ctx, resourceName, &service),
					resource.TestCheckResourceAttr(resourceName, "ordered_placement_strategy.#", "2"),
					resource.TestCheckResourceAttr(resourceName, "ordered_placement_strategy.0.type", "binpack"),
					resource.TestCheckResourceAttr(resourceName, "ordered_placement_strategy.0.field", "memory"),
					resource.TestCheckResourceAttr(resourceName, "ordered_placement_strategy.1.type", "spread"),
					resource.TestCheckResourceAttr(resourceName, "ordered_placement_strategy.1.field", "instanceId"),
				),
				ConfigPlanChecks: resource.ConfigPlanChecks{
					PreApply: []plancheck.PlanCheck{
						plancheck.ExpectResourceAction(resourceName, plancheck.ResourceActionUpdate),
					},
				},
			},
		},
	})
}

// Reference: https://github.com/hashicorp/terraform-provider-aws/issues/13146
func TestAccECSService_PlacementStrategy_missing(t *testing.T) {
	ctx := acctest.Context(t)
	rName := sdkacctest.RandomWithPrefix(acctest.ResourcePrefix)

	resource.ParallelTest(t, resource.TestCase{
		PreCheck:                 func() { acctest.PreCheck(ctx, t) },
		ErrorCheck:               acctest.ErrorCheck(t, names.ECSServiceID),
		ProtoV5ProviderFactories: acctest.ProtoV5ProviderFactories,
		CheckDestroy:             testAccCheckServiceDestroy(ctx),
		Steps: []resource.TestStep{
			{
				Config:      testAccServiceConfig_placementStrategyType(rName, ""),
				ExpectError: regexache.MustCompile(`expected type to be one of`),
			},
		},
	})
}

func TestAccECSService_PlacementConstraints_basic(t *testing.T) {
	ctx := acctest.Context(t)
	var service awstypes.Service
	rName := sdkacctest.RandomWithPrefix(acctest.ResourcePrefix)
	resourceName := "aws_ecs_service.test"

	resource.ParallelTest(t, resource.TestCase{
		PreCheck:                 func() { acctest.PreCheck(ctx, t) },
		ErrorCheck:               acctest.ErrorCheck(t, names.ECSServiceID),
		ProtoV5ProviderFactories: acctest.ProtoV5ProviderFactories,
		CheckDestroy:             testAccCheckServiceDestroy(ctx),
		Steps: []resource.TestStep{
			{
				Config: testAccServiceConfig_placementConstraint(rName),
				Check: resource.ComposeTestCheckFunc(
					testAccCheckServiceExists(ctx, resourceName, &service),
					resource.TestCheckResourceAttr(resourceName, "placement_constraints.#", "1"),
				),
				ConfigPlanChecks: resource.ConfigPlanChecks{
					PreApply: []plancheck.PlanCheck{
						plancheck.ExpectResourceAction(resourceName, plancheck.ResourceActionCreate),
					},
				},
			},
			{
				Config: testAccServiceConfig_placementConstraintEmptyExpression(rName),
				Check: resource.ComposeTestCheckFunc(
					testAccCheckServiceExists(ctx, resourceName, &service),
					resource.TestCheckResourceAttr(resourceName, "placement_constraints.#", "1"),
				),
				ConfigPlanChecks: resource.ConfigPlanChecks{
					PreApply: []plancheck.PlanCheck{
						plancheck.ExpectResourceAction(resourceName, plancheck.ResourceActionUpdate),
					},
				},
			},
		},
	})
}

func TestAccECSService_PlacementConstraints_emptyExpression(t *testing.T) {
	ctx := acctest.Context(t)
	var service awstypes.Service
	rName := sdkacctest.RandomWithPrefix(acctest.ResourcePrefix)
	resourceName := "aws_ecs_service.test"

	resource.ParallelTest(t, resource.TestCase{
		PreCheck:                 func() { acctest.PreCheck(ctx, t) },
		ErrorCheck:               acctest.ErrorCheck(t, names.ECSServiceID),
		ProtoV5ProviderFactories: acctest.ProtoV5ProviderFactories,
		CheckDestroy:             testAccCheckServiceDestroy(ctx),
		Steps: []resource.TestStep{
			{
				Config: testAccServiceConfig_placementConstraintEmptyExpression(rName),
				Check: resource.ComposeTestCheckFunc(
					testAccCheckServiceExists(ctx, resourceName, &service),
					resource.TestCheckResourceAttr(resourceName, "placement_constraints.#", "1"),
				),
			},
		},
	})
}

func TestAccECSService_LaunchTypeFargate_basic(t *testing.T) {
	ctx := acctest.Context(t)
	var service awstypes.Service
	rName := sdkacctest.RandomWithPrefix(acctest.ResourcePrefix)
	resourceName := "aws_ecs_service.test"

	resource.ParallelTest(t, resource.TestCase{
		PreCheck:                 func() { acctest.PreCheck(ctx, t) },
		ErrorCheck:               acctest.ErrorCheck(t, names.ECSServiceID),
		ProtoV5ProviderFactories: acctest.ProtoV5ProviderFactories,
		CheckDestroy:             testAccCheckServiceDestroy(ctx),
		Steps: []resource.TestStep{
			{
				Config: testAccServiceConfig_launchTypeFargate(rName, false),
				Check: resource.ComposeTestCheckFunc(
					testAccCheckServiceExists(ctx, resourceName, &service),
					resource.TestCheckResourceAttr(resourceName, "launch_type", "FARGATE"),
					resource.TestCheckResourceAttr(resourceName, "network_configuration.0.assign_public_ip", acctest.CtFalse),
					resource.TestCheckResourceAttr(resourceName, "network_configuration.0.security_groups.#", "2"),
					resource.TestCheckResourceAttr(resourceName, "network_configuration.0.subnets.#", "2"),
					resource.TestCheckResourceAttr(resourceName, "platform_version", "LATEST"),
				),
			},
			{
				Config: testAccServiceConfig_launchTypeFargate(rName, true),
				Check: resource.ComposeTestCheckFunc(
					testAccCheckServiceExists(ctx, resourceName, &service),
					resource.TestCheckResourceAttr(resourceName, "network_configuration.0.assign_public_ip", acctest.CtTrue),
				),
			},
			{
				Config: testAccServiceConfig_launchTypeFargate(rName, false),
				Check: resource.ComposeTestCheckFunc(
					testAccCheckServiceExists(ctx, resourceName, &service),
					resource.TestCheckResourceAttr(resourceName, "network_configuration.0.assign_public_ip", acctest.CtFalse),
				),
			},
		},
	})
}

func TestAccECSService_LaunchTypeFargate_platformVersion(t *testing.T) {
	ctx := acctest.Context(t)
	var service awstypes.Service
	rName := sdkacctest.RandomWithPrefix(acctest.ResourcePrefix)
	resourceName := "aws_ecs_service.test"

	resource.ParallelTest(t, resource.TestCase{
		PreCheck:                 func() { acctest.PreCheck(ctx, t) },
		ErrorCheck:               acctest.ErrorCheck(t, names.ECSServiceID),
		ProtoV5ProviderFactories: acctest.ProtoV5ProviderFactories,
		CheckDestroy:             testAccCheckServiceDestroy(ctx),
		Steps: []resource.TestStep{
			{
				Config: testAccServiceConfig_launchTypeFargateAndPlatformVersion(rName, "1.3.0"),
				Check: resource.ComposeTestCheckFunc(
					testAccCheckServiceExists(ctx, resourceName, &service),
					resource.TestCheckResourceAttr(resourceName, "platform_version", "1.3.0"),
				),
			},
			{
				Config: testAccServiceConfig_launchTypeFargateAndPlatformVersion(rName, "LATEST"),
				Check: resource.ComposeTestCheckFunc(
					testAccCheckServiceExists(ctx, resourceName, &service),
					resource.TestCheckResourceAttr(resourceName, "platform_version", "LATEST"),
				),
			},
			{
				Config: testAccServiceConfig_launchTypeFargateAndPlatformVersion(rName, "1.4.0"),
				Check: resource.ComposeTestCheckFunc(
					testAccCheckServiceExists(ctx, resourceName, &service),
					resource.TestCheckResourceAttr(resourceName, "platform_version", "1.4.0"),
				),
			},
		},
	})
}

func TestAccECSService_LaunchTypeFargate_waitForSteadyState(t *testing.T) {
	ctx := acctest.Context(t)
	var service awstypes.Service
	rName := sdkacctest.RandomWithPrefix(acctest.ResourcePrefix)
	resourceName := "aws_ecs_service.test"

	resource.ParallelTest(t, resource.TestCase{
		PreCheck:                 func() { acctest.PreCheck(ctx, t) },
		ErrorCheck:               acctest.ErrorCheck(t, names.ECSServiceID),
		ProtoV5ProviderFactories: acctest.ProtoV5ProviderFactories,
		CheckDestroy:             testAccCheckServiceDestroy(ctx),
		Steps: []resource.TestStep{
			{
				// Wait for the ECS Cluster to reach a steady state w/specified count
				Config: testAccServiceConfig_launchTypeFargateAndWait(rName, 1, true),
				Check: resource.ComposeTestCheckFunc(
					testAccCheckServiceExists(ctx, resourceName, &service),
					resource.TestCheckResourceAttr(resourceName, "desired_count", "1"),
					resource.TestCheckResourceAttr(resourceName, "wait_for_steady_state", acctest.CtTrue),
				),
			},
			{
				ResourceName:      resourceName,
				ImportStateId:     fmt.Sprintf("%s/%s", rName, rName),
				ImportState:       true,
				ImportStateVerify: true,
				// Resource currently defaults to importing task_definition as family:revision
				// and wait_for_steady_state is not read from API
				ImportStateVerifyIgnore: []string{"task_definition", "wait_for_steady_state"},
			},
		},
	})
}

func TestAccECSService_LaunchTypeFargate_updateWaitForSteadyState(t *testing.T) {
	ctx := acctest.Context(t)
	var service awstypes.Service
	rName := sdkacctest.RandomWithPrefix(acctest.ResourcePrefix)
	resourceName := "aws_ecs_service.test"

	resource.ParallelTest(t, resource.TestCase{
		PreCheck:                 func() { acctest.PreCheck(ctx, t) },
		ErrorCheck:               acctest.ErrorCheck(t, names.ECSServiceID),
		ProtoV5ProviderFactories: acctest.ProtoV5ProviderFactories,
		CheckDestroy:             testAccCheckServiceDestroy(ctx),
		Steps: []resource.TestStep{
			{
				Config: testAccServiceConfig_launchTypeFargateNoWait(rName),
				Check: resource.ComposeTestCheckFunc(
					testAccCheckServiceExists(ctx, resourceName, &service),
					resource.TestCheckResourceAttr(resourceName, "desired_count", "1"),
					resource.TestCheckResourceAttr(resourceName, "wait_for_steady_state", acctest.CtFalse),
				),
			},
			{
				// Modify desired count and wait for the ECS Cluster to reach steady state
				Config: testAccServiceConfig_launchTypeFargateAndWait(rName, 2, true),
				Check: resource.ComposeTestCheckFunc(
					testAccCheckServiceExists(ctx, resourceName, &service),
					resource.TestCheckResourceAttr(resourceName, "desired_count", "2"),
					resource.TestCheckResourceAttr(resourceName, "wait_for_steady_state", acctest.CtTrue),
				),
			},
			{
				// Modify desired count without wait
				Config: testAccServiceConfig_launchTypeFargateAndWait(rName, 1, false),
				Check: resource.ComposeTestCheckFunc(
					testAccCheckServiceExists(ctx, resourceName, &service),
					resource.TestCheckResourceAttr(resourceName, "desired_count", "1"),
					resource.TestCheckResourceAttr(resourceName, "wait_for_steady_state", acctest.CtFalse),
				),
			},
		},
	})
}

func TestAccECSService_LaunchTypeEC2_network(t *testing.T) {
	ctx := acctest.Context(t)
	var service awstypes.Service
	rName := sdkacctest.RandomWithPrefix(acctest.ResourcePrefix)
	resourceName := "aws_ecs_service.test"

	resource.ParallelTest(t, resource.TestCase{
		PreCheck:                 func() { acctest.PreCheck(ctx, t) },
		ErrorCheck:               acctest.ErrorCheck(t, names.ECSServiceID),
		ProtoV5ProviderFactories: acctest.ProtoV5ProviderFactories,
		CheckDestroy:             testAccCheckServiceDestroy(ctx),
		Steps: []resource.TestStep{
			{
				Config: testAccServiceConfig_networkConfiguration(rName),
				Check: resource.ComposeTestCheckFunc(
					testAccCheckServiceExists(ctx, resourceName, &service),
					resource.TestCheckResourceAttr(resourceName, "network_configuration.0.assign_public_ip", acctest.CtFalse),
					resource.TestCheckResourceAttr(resourceName, "network_configuration.0.security_groups.#", "2"),
					resource.TestCheckResourceAttr(resourceName, "network_configuration.0.subnets.#", "2"),
				),
			},
			{
				Config: testAccServiceConfig_networkConfigurationModified(rName),
				Check: resource.ComposeTestCheckFunc(
					testAccCheckServiceExists(ctx, resourceName, &service),
					resource.TestCheckResourceAttr(resourceName, "network_configuration.0.assign_public_ip", acctest.CtFalse),
					resource.TestCheckResourceAttr(resourceName, "network_configuration.0.security_groups.#", "1"),
					resource.TestCheckResourceAttr(resourceName, "network_configuration.0.subnets.#", "2"),
				),
			},
		},
	})
}

func TestAccECSService_DaemonSchedulingStrategy_basic(t *testing.T) {
	ctx := acctest.Context(t)
	var service awstypes.Service
	rName := sdkacctest.RandomWithPrefix(acctest.ResourcePrefix)
	resourceName := "aws_ecs_service.test"

	resource.ParallelTest(t, resource.TestCase{
		PreCheck:                 func() { acctest.PreCheck(ctx, t) },
		ErrorCheck:               acctest.ErrorCheck(t, names.ECSServiceID),
		ProtoV5ProviderFactories: acctest.ProtoV5ProviderFactories,
		CheckDestroy:             testAccCheckServiceDestroy(ctx),
		Steps: []resource.TestStep{
			{
				Config: testAccServiceConfig_daemonSchedulingStrategy(rName),
				Check: resource.ComposeTestCheckFunc(
					testAccCheckServiceExists(ctx, resourceName, &service),
					resource.TestCheckResourceAttr(resourceName, "scheduling_strategy", "DAEMON"),
				),
			},
		},
	})
}

func TestAccECSService_DaemonSchedulingStrategy_setDeploymentMinimum(t *testing.T) {
	ctx := acctest.Context(t)
	var service awstypes.Service
	rName := sdkacctest.RandomWithPrefix(acctest.ResourcePrefix)
	resourceName := "aws_ecs_service.test"

	resource.ParallelTest(t, resource.TestCase{
		PreCheck:                 func() { acctest.PreCheck(ctx, t) },
		ErrorCheck:               acctest.ErrorCheck(t, names.ECSServiceID),
		ProtoV5ProviderFactories: acctest.ProtoV5ProviderFactories,
		CheckDestroy:             testAccCheckServiceDestroy(ctx),
		Steps: []resource.TestStep{
			{
				Config: testAccServiceConfig_daemonSchedulingStrategySetDeploymentMinimum(rName),
				Check: resource.ComposeTestCheckFunc(
					testAccCheckServiceExists(ctx, resourceName, &service),
					resource.TestCheckResourceAttr(resourceName, "scheduling_strategy", "DAEMON"),
				),
			},
		},
	})
}

func TestAccECSService_replicaSchedulingStrategy(t *testing.T) {
	ctx := acctest.Context(t)
	var service awstypes.Service
	rName := sdkacctest.RandomWithPrefix(acctest.ResourcePrefix)
	resourceName := "aws_ecs_service.test"

	resource.ParallelTest(t, resource.TestCase{
		PreCheck:                 func() { acctest.PreCheck(ctx, t) },
		ErrorCheck:               acctest.ErrorCheck(t, names.ECSServiceID),
		ProtoV5ProviderFactories: acctest.ProtoV5ProviderFactories,
		CheckDestroy:             testAccCheckServiceDestroy(ctx),
		Steps: []resource.TestStep{
			{
				Config: testAccServiceConfig_replicaSchedulingStrategy(rName),
				Check: resource.ComposeTestCheckFunc(
					testAccCheckServiceExists(ctx, resourceName, &service),
					resource.TestCheckResourceAttr(resourceName, "scheduling_strategy", "REPLICA"),
				),
			},
		},
	})
}

func TestAccECSService_ServiceRegistries_basic(t *testing.T) {
	ctx := acctest.Context(t)
	var service awstypes.Service
	rName := sdkacctest.RandomWithPrefix(acctest.ResourcePrefix)
	resourceName := "aws_ecs_service.test"

	resource.ParallelTest(t, resource.TestCase{
		PreCheck: func() {
			acctest.PreCheck(ctx, t)
			acctest.PreCheckPartitionHasService(t, names.ServiceDiscoveryEndpointID)
		},
		ErrorCheck:               acctest.ErrorCheck(t, names.ECSServiceID),
		ProtoV5ProviderFactories: acctest.ProtoV5ProviderFactories,
		CheckDestroy:             testAccCheckServiceDestroy(ctx),
		Steps: []resource.TestStep{
			{
				Config: testAccServiceConfig_registries(rName),
				Check: resource.ComposeTestCheckFunc(
					testAccCheckServiceExists(ctx, resourceName, &service),
					resource.TestCheckResourceAttr(resourceName, "service_registries.#", "1"),
				),
			},
		},
	})
}

func TestAccECSService_ServiceRegistries_container(t *testing.T) {
	ctx := acctest.Context(t)
	var service awstypes.Service
	rName := sdkacctest.RandomWithPrefix(acctest.ResourcePrefix)
	resourceName := "aws_ecs_service.test"

	resource.ParallelTest(t, resource.TestCase{
		PreCheck: func() {
			acctest.PreCheck(ctx, t)
			acctest.PreCheckPartitionHasService(t, names.ServiceDiscoveryEndpointID)
		},
		ErrorCheck:               acctest.ErrorCheck(t, names.ECSServiceID),
		ProtoV5ProviderFactories: acctest.ProtoV5ProviderFactories,
		CheckDestroy:             testAccCheckServiceDestroy(ctx),
		Steps: []resource.TestStep{
			{
				Config: testAccServiceConfig_registriesContainer(rName),
				Check: resource.ComposeTestCheckFunc(
					testAccCheckServiceExists(ctx, resourceName, &service),
					resource.TestCheckResourceAttr(resourceName, "service_registries.#", "1"),
				),
			},
		},
	})
}

func TestAccECSService_ServiceRegistries_changes(t *testing.T) {
	ctx := acctest.Context(t)
	var service awstypes.Service
	rName := sdkacctest.RandomWithPrefix(acctest.ResourcePrefix)
	serviceDiscoveryName := sdkacctest.RandomWithPrefix(acctest.ResourcePrefix)
	updatedServiceDiscoveryName := sdkacctest.RandomWithPrefix(acctest.ResourcePrefix)
	resourceName := "aws_ecs_service.test"

	if testing.Short() {
		t.Skip("skipping long-running test in short mode")
	}

	resource.ParallelTest(t, resource.TestCase{
		PreCheck: func() {
			acctest.PreCheck(ctx, t)
			acctest.PreCheckPartitionHasService(t, names.ServiceDiscoveryEndpointID)
		},
		ErrorCheck:               acctest.ErrorCheck(t, names.ECSServiceID),
		ProtoV5ProviderFactories: acctest.ProtoV5ProviderFactories,
		CheckDestroy:             testAccCheckServiceDestroy(ctx),
		Steps: []resource.TestStep{
			{
				Config: testAccServiceConfig_registriesChanges(rName, serviceDiscoveryName),
				Check: resource.ComposeTestCheckFunc(
					testAccCheckServiceExists(ctx, resourceName, &service),
					resource.TestCheckResourceAttr(resourceName, "service_registries.#", "1"),
				),
			},
			{
				Config: testAccServiceConfig_registriesChanges(rName, updatedServiceDiscoveryName),
				Check: resource.ComposeTestCheckFunc(
					testAccCheckServiceExists(ctx, resourceName, &service),
					resource.TestCheckResourceAttr(resourceName, "service_registries.#", "1"),
				),
			},
		},
	})
}

func TestAccECSService_ServiceRegistries_removal(t *testing.T) {
	ctx := acctest.Context(t)
	var service awstypes.Service
	rName := sdkacctest.RandomWithPrefix(acctest.ResourcePrefix)
	serviceDiscoveryName := sdkacctest.RandomWithPrefix(acctest.ResourcePrefix)
	resourceName := "aws_ecs_service.test"

	if testing.Short() {
		t.Skip("skipping long-running test in short mode")
	}

	resource.ParallelTest(t, resource.TestCase{
		PreCheck: func() {
			acctest.PreCheck(ctx, t)
			acctest.PreCheckPartitionHasService(t, names.ServiceDiscoveryEndpointID)
		},
		ErrorCheck:               acctest.ErrorCheck(t, names.ECSServiceID),
		ProtoV5ProviderFactories: acctest.ProtoV5ProviderFactories,
		CheckDestroy:             testAccCheckServiceDestroy(ctx),
		Steps: []resource.TestStep{
			{
				Config: testAccServiceConfig_registriesRemoval(rName, serviceDiscoveryName, false),
				Check: resource.ComposeTestCheckFunc(
					testAccCheckServiceExists(ctx, resourceName, &service),
					resource.TestCheckResourceAttr(resourceName, "service_registries.#", "1"),
				),
			},
			{
				Config: testAccServiceConfig_registriesRemoval(rName, serviceDiscoveryName, true),
				Check: resource.ComposeTestCheckFunc(
					testAccCheckServiceExists(ctx, resourceName, &service),
					resource.TestCheckResourceAttr(resourceName, "service_registries.#", "0"),
				),
			},
		},
	})
}

func TestAccECSService_ServiceConnect_basic(t *testing.T) {
	ctx := acctest.Context(t)
	var service awstypes.Service
	rName := sdkacctest.RandomWithPrefix(acctest.ResourcePrefix)
	resourceName := "aws_ecs_service.test"

	resource.ParallelTest(t, resource.TestCase{
		PreCheck:                 func() { acctest.PreCheck(ctx, t) },
		ErrorCheck:               acctest.ErrorCheck(t, names.ECSServiceID),
		ProtoV5ProviderFactories: acctest.ProtoV5ProviderFactories,
		CheckDestroy:             testAccCheckServiceDestroy(ctx),
		Steps: []resource.TestStep{
			{
				Config: testAccServiceConfig_serviceConnectBasic(rName),
				Check: resource.ComposeTestCheckFunc(
					testAccCheckServiceExists(ctx, resourceName, &service),
					resource.TestCheckResourceAttr(resourceName, "service_connect_configuration.#", "1"),
				),
			},
			{
				ResourceName:      resourceName,
				ImportState:       true,
				ImportStateId:     fmt.Sprintf("%s/%s", rName, rName),
				ImportStateVerify: true,
				// Resource currently defaults to importing task_definition as family:revision
				// and wait_for_steady_state is not read from API
				ImportStateVerifyIgnore: []string{"task_definition", "wait_for_steady_state"},
			},
		},
	})
}

func TestAccECSService_ServiceConnect_full(t *testing.T) {
	ctx := acctest.Context(t)
	var service awstypes.Service
	rName := sdkacctest.RandomWithPrefix(acctest.ResourcePrefix)
	resourceName := "aws_ecs_service.test"

	resource.ParallelTest(t, resource.TestCase{
		PreCheck:                 func() { acctest.PreCheck(ctx, t) },
		ErrorCheck:               acctest.ErrorCheck(t, names.ECSServiceID),
		ProtoV5ProviderFactories: acctest.ProtoV5ProviderFactories,
		CheckDestroy:             testAccCheckServiceDestroy(ctx),
		Steps: []resource.TestStep{
			{
				Config: testAccServiceConfig_serviceConnectAllAttributes(rName),
				Check: resource.ComposeTestCheckFunc(
					testAccCheckServiceExists(ctx, resourceName, &service),
					resource.TestCheckResourceAttr(resourceName, "service_connect_configuration.#", "1"),
				),
			},
		},
	})
}

func TestAccECSService_ServiceConnect_tls_with_empty_timeout(t *testing.T) {
	ctx := acctest.Context(t)
	var service awstypes.Service
	rName := sdkacctest.RandomWithPrefix(acctest.ResourcePrefix)
	resourceName := "aws_ecs_service.test"

	resource.ParallelTest(t, resource.TestCase{
		PreCheck:                 func() { acctest.PreCheck(ctx, t) },
		ErrorCheck:               acctest.ErrorCheck(t, names.ECSServiceID),
		ProtoV5ProviderFactories: acctest.ProtoV5ProviderFactories,
		CheckDestroy:             testAccCheckServiceDestroy(ctx),
		Steps: []resource.TestStep{
			{
				Config: testAccServiceConfig_serviceConnect_tls_with_empty_timeout_block(rName),
				Check: resource.ComposeTestCheckFunc(
					testAccCheckServiceExists(ctx, resourceName, &service),
					resource.TestCheckResourceAttr(resourceName, "service_connect_configuration.#", "1"),
				),
			},
		},
	})
}

func TestAccECSService_ServiceConnect_ingressPortOverride(t *testing.T) {
	ctx := acctest.Context(t)
	var service awstypes.Service
	rName := sdkacctest.RandomWithPrefix(acctest.ResourcePrefix)
	resourceName := "aws_ecs_service.test"

	resource.ParallelTest(t, resource.TestCase{
		PreCheck:                 func() { acctest.PreCheck(ctx, t) },
		ErrorCheck:               acctest.ErrorCheck(t, names.ECSServiceID),
		ProtoV5ProviderFactories: acctest.ProtoV5ProviderFactories,
		CheckDestroy:             testAccCheckServiceDestroy(ctx),
		Steps: []resource.TestStep{
			{
				Config: testAccServiceConfig_serviceConnectIngressPortOverride(rName),
				Check: resource.ComposeAggregateTestCheckFunc(
					testAccCheckServiceExists(ctx, resourceName, &service),
					resource.TestCheckResourceAttr(resourceName, "service_connect_configuration.#", "1"),
					resource.TestCheckResourceAttr(resourceName, "service_connect_configuration.0.enabled", acctest.CtTrue),
					resource.TestCheckResourceAttr(resourceName, "service_connect_configuration.0.log_configuration.#", "0"),
					resource.TestCheckResourceAttrSet(resourceName, "service_connect_configuration.0.namespace"),
					resource.TestCheckResourceAttr(resourceName, "service_connect_configuration.0.service.#", "1"),
					resource.TestCheckResourceAttr(resourceName, "service_connect_configuration.0.service.0.client_alias.#", "1"),
					resource.TestCheckResourceAttr(resourceName, "service_connect_configuration.0.service.0.client_alias.0.dns_name", "nginx-http."+rName),
					resource.TestCheckResourceAttr(resourceName, "service_connect_configuration.0.service.0.client_alias.0.port", "8080"),
					resource.TestCheckResourceAttr(resourceName, "service_connect_configuration.0.service.0.discovery_name", "nginx-http"),
					resource.TestCheckResourceAttr(resourceName, "service_connect_configuration.0.service.0.ingress_port_override", "0"),
					resource.TestCheckResourceAttr(resourceName, "service_connect_configuration.0.service.0.port_name", "nginx-http"),
				),
			},
		},
	})
}

func TestAccECSService_ServiceConnect_remove(t *testing.T) {
	ctx := acctest.Context(t)
	var service awstypes.Service
	rName := sdkacctest.RandomWithPrefix(acctest.ResourcePrefix)
	resourceName := "aws_ecs_service.test"

	resource.ParallelTest(t, resource.TestCase{
		PreCheck:                 func() { acctest.PreCheck(ctx, t) },
		ErrorCheck:               acctest.ErrorCheck(t, names.ECSServiceID),
		ProtoV5ProviderFactories: acctest.ProtoV5ProviderFactories,
		CheckDestroy:             testAccCheckServiceDestroy(ctx),
		Steps: []resource.TestStep{
			{
				Config: testAccServiceConfig_serviceConnectBasic(rName),
				Check: resource.ComposeTestCheckFunc(
					testAccCheckServiceExists(ctx, resourceName, &service),
					resource.TestCheckResourceAttr(resourceName, "service_connect_configuration.#", "1"),
					resource.TestCheckResourceAttr(resourceName, "service_connect_configuration.0.enabled", acctest.CtTrue),
				),
			},
			{
				Config: testAccServiceConfig_serviceConnectRemoved(rName),
				Check: resource.ComposeTestCheckFunc(
					testAccCheckServiceExists(ctx, resourceName, &service),
					resource.TestCheckResourceAttr(resourceName, "service_connect_configuration.#", "0"),
				),
			},
		},
	})
}

// Regression for https://github.com/hashicorp/terraform-provider-aws/issues/42818
func TestAccECSService_ServiceConnect_outOfBandRemoval(t *testing.T) {
	ctx := acctest.Context(t)
	var service awstypes.Service
	rName := sdkacctest.RandomWithPrefix(acctest.ResourcePrefix)
	resourceName := "aws_ecs_service.test"

	resource.ParallelTest(t, resource.TestCase{
		PreCheck:                 func() { acctest.PreCheck(ctx, t) },
		ErrorCheck:               acctest.ErrorCheck(t, names.ECSServiceID),
		ProtoV5ProviderFactories: acctest.ProtoV5ProviderFactories,
		Steps: []resource.TestStep{
			{
				Config: testAccServiceConfig_serviceConnectBasic(rName),
				Check: resource.ComposeTestCheckFunc(
					testAccCheckServiceExists(ctx, resourceName, &service),
					testAccCheckServiceDisableServiceConnect(ctx, &service),
				),
				ExpectNonEmptyPlan: true,
			},
			{
				Config: testAccServiceConfig_serviceConnectBasic(rName),
				Check: resource.ComposeTestCheckFunc(
					testAccCheckServiceExists(ctx, resourceName, &service),
					resource.TestCheckResourceAttr(resourceName, "service_connect_configuration.0.enabled", acctest.CtTrue),
				),
			},
		},
	})
}

func TestAccECSService_Tags_basic(t *testing.T) {
	ctx := acctest.Context(t)
	var service awstypes.Service
	rName := sdkacctest.RandomWithPrefix(acctest.ResourcePrefix)
	resourceName := "aws_ecs_service.test"

	resource.ParallelTest(t, resource.TestCase{
		PreCheck:                 func() { acctest.PreCheck(ctx, t) },
		ErrorCheck:               acctest.ErrorCheck(t, names.ECSServiceID),
		ProtoV5ProviderFactories: acctest.ProtoV5ProviderFactories,
		CheckDestroy:             testAccCheckServiceDestroy(ctx),
		Steps: []resource.TestStep{
			{
				Config: testAccServiceConfig_tags1(rName, acctest.CtKey1, acctest.CtValue1),
				Check: resource.ComposeTestCheckFunc(
					testAccCheckServiceExists(ctx, resourceName, &service),
					resource.TestCheckResourceAttr(resourceName, acctest.CtTagsPercent, "1"),
					resource.TestCheckResourceAttr(resourceName, acctest.CtTagsKey1, acctest.CtValue1),
				),
			},
			{
				ResourceName:      resourceName,
				ImportStateId:     fmt.Sprintf("%s/%s", rName, rName),
				ImportState:       true,
				ImportStateVerify: true,
				// Resource currently defaults to importing task_definition as family:revision
				// and wait_for_steady_state is not read from API
				ImportStateVerifyIgnore: []string{"task_definition", "wait_for_steady_state"},
			},
			{
				Config: testAccServiceConfig_tags2(rName, acctest.CtKey1, acctest.CtValue1Updated, acctest.CtKey2, acctest.CtValue2),
				Check: resource.ComposeTestCheckFunc(
					testAccCheckServiceExists(ctx, resourceName, &service),
					resource.TestCheckResourceAttr(resourceName, acctest.CtTagsPercent, "2"),
					resource.TestCheckResourceAttr(resourceName, acctest.CtTagsKey1, acctest.CtValue1Updated),
					resource.TestCheckResourceAttr(resourceName, acctest.CtTagsKey2, acctest.CtValue2),
				),
			},
			{
				Config: testAccServiceConfig_tags1(rName, acctest.CtKey2, acctest.CtValue2),
				Check: resource.ComposeTestCheckFunc(
					testAccCheckServiceExists(ctx, resourceName, &service),
					resource.TestCheckResourceAttr(resourceName, acctest.CtTagsPercent, "1"),
					resource.TestCheckResourceAttr(resourceName, acctest.CtTagsKey2, acctest.CtValue2),
				),
			},
		},
	})
}

func TestAccECSService_Tags_managed(t *testing.T) {
	ctx := acctest.Context(t)
	var service awstypes.Service
	rName := sdkacctest.RandomWithPrefix(acctest.ResourcePrefix)
	resourceName := "aws_ecs_service.test"

	resource.ParallelTest(t, resource.TestCase{
		PreCheck:                 func() { acctest.PreCheck(ctx, t) },
		ErrorCheck:               acctest.ErrorCheck(t, names.ECSServiceID),
		ProtoV5ProviderFactories: acctest.ProtoV5ProviderFactories,
		CheckDestroy:             testAccCheckServiceDestroy(ctx),
		Steps: []resource.TestStep{
			{
				Config: testAccServiceConfig_managedTags(rName),
				Check: resource.ComposeTestCheckFunc(
					testAccCheckServiceExists(ctx, resourceName, &service),
					resource.TestCheckResourceAttr(resourceName, acctest.CtTagsPercent, "1"),
					resource.TestCheckResourceAttr(resourceName, "enable_ecs_managed_tags", acctest.CtTrue),
				),
			},
		},
	})
}

func TestAccECSService_Tags_UpgradeFromV5_100_0(t *testing.T) {
	ctx := acctest.Context(t)
	var service awstypes.Service
	rName := sdkacctest.RandomWithPrefix(acctest.ResourcePrefix)
	resourceName := "aws_ecs_service.test"

	resource.ParallelTest(t, resource.TestCase{
		PreCheck:     func() { acctest.PreCheck(ctx, t) },
		ErrorCheck:   acctest.ErrorCheck(t, names.ECSServiceID),
		CheckDestroy: testAccCheckServiceDestroy(ctx),
		Steps: []resource.TestStep{
			{
				ExternalProviders: map[string]resource.ExternalProvider{
					"aws": {
						Source:            "hashicorp/aws",
						VersionConstraint: "5.100.0",
					},
				},
				Config: testAccServiceConfig_tags1(rName, acctest.CtKey1, acctest.CtValue1),
				Check: resource.ComposeTestCheckFunc(
					testAccCheckServiceExists(ctx, resourceName, &service),
					resource.TestCheckResourceAttr(resourceName, acctest.CtTagsPercent, "1"),
					resource.TestCheckResourceAttr(resourceName, acctest.CtTagsKey1, acctest.CtValue1),
				),
			},
			{
				// Just only upgrading to the latest provider version
				ProtoV5ProviderFactories: acctest.ProtoV5ProviderFactories,
				Config:                   testAccServiceConfig_tags1(rName, acctest.CtKey1, acctest.CtValue1),
				Check: resource.ComposeTestCheckFunc(
					testAccCheckServiceExists(ctx, resourceName, &service),
					resource.TestCheckResourceAttr(resourceName, acctest.CtTagsPercent, "1"),
					resource.TestCheckResourceAttr(resourceName, acctest.CtTagsKey1, acctest.CtValue1),
				),
			},
			{
				ProtoV5ProviderFactories: acctest.ProtoV5ProviderFactories,
				Config:                   testAccServiceConfig_tags2(rName, acctest.CtKey1, acctest.CtValue1Updated, acctest.CtKey2, acctest.CtValue2),
				Check: resource.ComposeTestCheckFunc(
					testAccCheckServiceExists(ctx, resourceName, &service),
					resource.TestCheckResourceAttr(resourceName, acctest.CtTagsPercent, "2"),
					resource.TestCheckResourceAttr(resourceName, acctest.CtTagsKey1, acctest.CtValue1Updated),
					resource.TestCheckResourceAttr(resourceName, acctest.CtTagsKey2, acctest.CtValue2),
				),
			},
			{
				ProtoV5ProviderFactories: acctest.ProtoV5ProviderFactories,
				Config:                   testAccServiceConfig_tags1(rName, acctest.CtKey2, acctest.CtValue2),
				Check: resource.ComposeTestCheckFunc(
					testAccCheckServiceExists(ctx, resourceName, &service),
					resource.TestCheckResourceAttr(resourceName, acctest.CtTagsPercent, "1"),
					resource.TestCheckResourceAttr(resourceName, acctest.CtTagsKey2, acctest.CtValue2),
				),
			},
		},
	})
}

func TestAccECSService_Tags_UpgradeFromV5_100_0ThroughV6_08_0(t *testing.T) {
	ctx := acctest.Context(t)
	var service awstypes.Service
	rName := sdkacctest.RandomWithPrefix(acctest.ResourcePrefix)
	resourceName := "aws_ecs_service.test"

	resource.ParallelTest(t, resource.TestCase{
		PreCheck:     func() { acctest.PreCheck(ctx, t) },
		ErrorCheck:   acctest.ErrorCheck(t, names.ECSServiceID),
		CheckDestroy: testAccCheckServiceDestroy(ctx),
		Steps: []resource.TestStep{
			{
				ExternalProviders: map[string]resource.ExternalProvider{
					"aws": {
						Source:            "hashicorp/aws",
						VersionConstraint: "5.100.0",
					},
				},
				Config: testAccServiceConfig_tags1(rName, acctest.CtKey1, acctest.CtValue1),
				Check: resource.ComposeTestCheckFunc(
					testAccCheckServiceExists(ctx, resourceName, &service),
					resource.TestCheckResourceAttr(resourceName, acctest.CtTagsPercent, "1"),
					resource.TestCheckResourceAttr(resourceName, acctest.CtTagsKey1, acctest.CtValue1),
				),
			},
			{
				ExternalProviders: map[string]resource.ExternalProvider{
					"aws": {
						Source:            "hashicorp/aws",
						VersionConstraint: "6.8.0",
					},
				},
				Config: testAccServiceConfig_tags1(rName, acctest.CtKey1, acctest.CtValue1),
				Check: resource.ComposeTestCheckFunc(
					testAccCheckServiceExists(ctx, resourceName, &service),
					resource.TestCheckResourceAttr(resourceName, acctest.CtTagsPercent, "1"),
					resource.TestCheckResourceAttr(resourceName, acctest.CtTagsKey1, acctest.CtValue1),
				),
			},
			{
				// Just only upgrading to the latest provider version
				ProtoV5ProviderFactories: acctest.ProtoV5ProviderFactories,
				Config:                   testAccServiceConfig_tags1(rName, acctest.CtKey1, acctest.CtValue1),
				Check: resource.ComposeTestCheckFunc(
					testAccCheckServiceExists(ctx, resourceName, &service),
					resource.TestCheckResourceAttr(resourceName, acctest.CtTagsPercent, "1"),
					resource.TestCheckResourceAttr(resourceName, acctest.CtTagsKey1, acctest.CtValue1),
				),
			},
			{
				ProtoV5ProviderFactories: acctest.ProtoV5ProviderFactories,
				Config:                   testAccServiceConfig_tags2(rName, acctest.CtKey1, acctest.CtValue1Updated, acctest.CtKey2, acctest.CtValue2),
				Check: resource.ComposeTestCheckFunc(
					testAccCheckServiceExists(ctx, resourceName, &service),
					resource.TestCheckResourceAttr(resourceName, acctest.CtTagsPercent, "2"),
					resource.TestCheckResourceAttr(resourceName, acctest.CtTagsKey1, acctest.CtValue1Updated),
					resource.TestCheckResourceAttr(resourceName, acctest.CtTagsKey2, acctest.CtValue2),
				),
			},
			{
				ProtoV5ProviderFactories: acctest.ProtoV5ProviderFactories,
				Config:                   testAccServiceConfig_tags1(rName, acctest.CtKey2, acctest.CtValue2),
				Check: resource.ComposeTestCheckFunc(
					testAccCheckServiceExists(ctx, resourceName, &service),
					resource.TestCheckResourceAttr(resourceName, acctest.CtTagsPercent, "1"),
					resource.TestCheckResourceAttr(resourceName, acctest.CtTagsKey2, acctest.CtValue2),
				),
			},
		},
	})
}

func TestAccECSService_Tags_propagate(t *testing.T) {
	ctx := acctest.Context(t)
	var first, second, third awstypes.Service
	rName := sdkacctest.RandomWithPrefix(acctest.ResourcePrefix)
	resourceName := "aws_ecs_service.test"

	resource.ParallelTest(t, resource.TestCase{
		PreCheck:                 func() { acctest.PreCheck(ctx, t) },
		ErrorCheck:               acctest.ErrorCheck(t, names.ECSServiceID),
		ProtoV5ProviderFactories: acctest.ProtoV5ProviderFactories,
		CheckDestroy:             testAccCheckServiceDestroy(ctx),
		Steps: []resource.TestStep{
			{
				Config: testAccServiceConfig_propagateTags(rName, "SERVICE"),
				Check: resource.ComposeTestCheckFunc(
					testAccCheckServiceExists(ctx, resourceName, &first),
					resource.TestCheckResourceAttr(resourceName, acctest.CtTagsPercent, "1"),
					resource.TestCheckResourceAttr(resourceName, names.AttrPropagateTags, string(awstypes.PropagateTagsService)),
				),
			},
			{
				Config: testAccServiceConfig_propagateTags(rName, "TASK_DEFINITION"),
				Check: resource.ComposeTestCheckFunc(
					testAccCheckServiceExists(ctx, resourceName, &second),
					resource.TestCheckResourceAttr(resourceName, names.AttrPropagateTags, string(awstypes.PropagateTagsTaskDefinition)),
				),
			},
			{
				Config: testAccServiceConfig_propagateTags(rName, "NONE"),
				Check: resource.ComposeTestCheckFunc(
					testAccCheckServiceExists(ctx, resourceName, &third),
					resource.TestCheckResourceAttr(resourceName, names.AttrPropagateTags, string(awstypes.PropagateTagsNone)),
				),
			},
		},
	})
}

func TestAccECSService_executeCommand(t *testing.T) {
	ctx := acctest.Context(t)
	var service awstypes.Service
	rName := sdkacctest.RandomWithPrefix(acctest.ResourcePrefix)
	resourceName := "aws_ecs_service.test"

	resource.ParallelTest(t, resource.TestCase{
		PreCheck:                 func() { acctest.PreCheck(ctx, t) },
		ErrorCheck:               acctest.ErrorCheck(t, names.ECSServiceID),
		ProtoV5ProviderFactories: acctest.ProtoV5ProviderFactories,
		CheckDestroy:             testAccCheckServiceDestroy(ctx),
		Steps: []resource.TestStep{
			{
				Config: testAccServiceConfig_executeCommand(rName, true),
				Check: resource.ComposeTestCheckFunc(
					testAccCheckServiceExists(ctx, resourceName, &service),
					resource.TestCheckResourceAttr(resourceName, "enable_execute_command", acctest.CtTrue),
				),
			},
			{
				Config: testAccServiceConfig_executeCommand(rName, false),
				Check: resource.ComposeTestCheckFunc(
					testAccCheckServiceExists(ctx, resourceName, &service),
					resource.TestCheckResourceAttr(resourceName, "enable_execute_command", acctest.CtFalse),
				),
			},
		},
	})
}

func TestAccECSService_AvailabilityZoneRebalancing(t *testing.T) {
	ctx := acctest.Context(t)
	var service awstypes.Service
	rName := sdkacctest.RandomWithPrefix(acctest.ResourcePrefix)
	resourceName := "aws_ecs_service.test"

	resource.ParallelTest(t, resource.TestCase{
		PreCheck:                 func() { acctest.PreCheck(ctx, t) },
		ErrorCheck:               acctest.ErrorCheck(t, names.ECSServiceID),
		ProtoV5ProviderFactories: acctest.ProtoV5ProviderFactories,
		CheckDestroy:             testAccCheckServiceDestroy(ctx),
		Steps: []resource.TestStep{
			{
				Config: testAccServiceConfig_availabilityZoneRebalancing(rName, "ENABLED"),
				Check: resource.ComposeTestCheckFunc(
					testAccCheckServiceExists(ctx, resourceName, &service),
					resource.TestCheckResourceAttr(resourceName, "availability_zone_rebalancing", string(awstypes.AvailabilityZoneRebalancingEnabled)),
				),
			},
			{
				Config: testAccServiceConfig_availabilityZoneRebalancing_nullUpdate(rName),
				Check: resource.ComposeTestCheckFunc(
					testAccCheckServiceExists(ctx, resourceName, &service),
					resource.TestCheckResourceAttr(resourceName, "availability_zone_rebalancing", string(awstypes.AvailabilityZoneRebalancingDisabled)),
				),
			},
			{
				Config: testAccServiceConfig_availabilityZoneRebalancing(rName, "DISABLED"),
				Check: resource.ComposeTestCheckFunc(
					testAccCheckServiceExists(ctx, resourceName, &service),
					resource.TestCheckResourceAttr(resourceName, "availability_zone_rebalancing", string(awstypes.AvailabilityZoneRebalancingDisabled)),
				),
			},
			{
				Config: testAccServiceConfig_availabilityZoneRebalancing(rName, "ENABLED"),
				Check: resource.ComposeTestCheckFunc(
					testAccCheckServiceExists(ctx, resourceName, &service),
					resource.TestCheckResourceAttr(resourceName, "availability_zone_rebalancing", string(awstypes.AvailabilityZoneRebalancingEnabled)),
				),
			},
		},
	})
}

func testAccCheckServiceDestroy(ctx context.Context) resource.TestCheckFunc {
	return func(s *terraform.State) error {
		conn := acctest.Provider.Meta().(*conns.AWSClient).ECSClient(ctx)

		for _, rs := range s.RootModule().Resources {
			if rs.Type != "aws_ecs_service" {
				continue
			}

			output, err := tfecs.FindServiceNoTagsByTwoPartKey(ctx, conn, rs.Primary.ID, rs.Primary.Attributes["cluster"])

			if tfresource.NotFound(err) {
				return nil
			}

			if err != nil {
				return err
			}

			if aws.ToString(output.Status) == "INACTIVE" {
				return nil
			}

			return fmt.Errorf("ECS Service %s still exists", rs.Primary.ID)
		}

		return nil
	}
}

func testAccCheckServiceExists(ctx context.Context, name string, service *awstypes.Service) resource.TestCheckFunc {
	return func(s *terraform.State) error {
		rs, ok := s.RootModule().Resources[name]
		if !ok {
			return fmt.Errorf("Not found: %s", name)
		}

		conn := acctest.Provider.Meta().(*conns.AWSClient).ECSClient(ctx)

		var output *awstypes.Service
		err := retry.RetryContext(ctx, 1*time.Minute, func() *retry.RetryError {
			var err error
			output, err = tfecs.FindServiceNoTagsByTwoPartKey(ctx, conn, rs.Primary.ID, rs.Primary.Attributes["cluster"])

			if tfresource.NotFound(err) {
				return retry.RetryableError(err)
			}

			if err != nil {
				return retry.NonRetryableError(err)
			}

			return nil
		})
		if err != nil {
			return err
		}

		*service = *output

		return nil
	}
}

func testAccCheckServiceDisableServiceConnect(ctx context.Context, service *awstypes.Service) resource.TestCheckFunc {
	return func(s *terraform.State) error {
		conn := acctest.Provider.Meta().(*conns.AWSClient).ECSClient(ctx)

		input := &ecs.UpdateServiceInput{
			Cluster: service.ClusterArn,
			Service: service.ServiceName,
			ServiceConnectConfiguration: &awstypes.ServiceConnectConfiguration{
				Enabled: false,
			},
		}

		_, err := conn.UpdateService(ctx, input)
		return err
	}
}

func testAccCheckServiceRemoveBlueGreenDeploymentConfigurations(ctx context.Context, service *awstypes.Service) resource.TestCheckFunc {
	return func(s *terraform.State) error {
		conn := acctest.Provider.Meta().(*conns.AWSClient).ECSClient(ctx)

		input := &ecs.UpdateServiceInput{
			Cluster: service.ClusterArn,
			Service: service.ServiceName,
			DeploymentConfiguration: &awstypes.DeploymentConfiguration{
				Strategy:          awstypes.DeploymentStrategyRolling,
				BakeTimeInMinutes: aws.Int32(0),
				LifecycleHooks:    []awstypes.DeploymentLifecycleHook{},
			},
		}

		_, err := conn.UpdateService(ctx, input)
		return err
	}
}

func testAccServiceConfig_basic(rName, clusterName string) string {
	return fmt.Sprintf(`
resource "aws_ecs_cluster" "test" {
  name = %[2]q
}

resource "aws_ecs_task_definition" "test" {
  family = %[2]q

  container_definitions = <<DEFINITION
[
  {
    "cpu": 128,
    "essential": true,
    "image": "mongo:latest",
    "memory": 128,
    "name": "mongodb"
  }
]
DEFINITION
}

resource "aws_ecs_service" "test" {
  name            = %[1]q
  cluster         = aws_ecs_cluster.test.id
  task_definition = aws_ecs_task_definition.test.arn
  desired_count   = 1
}
`, rName, clusterName)
}

func testAccServiceConfig_regionOverride(rName, clusterName string) string {
	return fmt.Sprintf(`
resource "aws_ecs_cluster" "test" {
  region = %[3]q

  name = %[2]q
}

resource "aws_ecs_task_definition" "test" {
  region = %[3]q

  family = %[2]q

  container_definitions = <<DEFINITION
[
  {
    "cpu": 128,
    "essential": true,
    "image": "mongo:latest",
    "memory": 128,
    "name": "mongodb"
  }
]
DEFINITION
}

resource "aws_ecs_service" "test" {
  region = %[3]q

  name            = %[1]q
  cluster         = aws_ecs_cluster.test.id
  task_definition = aws_ecs_task_definition.test.arn
  desired_count   = 1
}
`, rName, clusterName, acctest.AlternateRegion())
}

func testAccServiceConfig_modified(rName, clusterName string) string {
	return fmt.Sprintf(`
resource "aws_ecs_cluster" "test" {
  name = %[2]q
}

resource "aws_ecs_task_definition" "test" {
  family = %[2]q

  container_definitions = <<DEFINITION
[
  {
    "cpu": 128,
    "essential": true,
    "image": "mongo:latest",
    "memory": 128,
    "name": "mongodb"
  }
]
DEFINITION
}

resource "aws_ecs_service" "test" {
  name            = %[1]q
  cluster         = aws_ecs_cluster.test.id
  task_definition = aws_ecs_task_definition.test.arn
  desired_count   = 2
}
`, rName, clusterName)
}

func testAccServiceConfig_launchTypeFargateBase(rName string) string {
	return acctest.ConfigCompose(acctest.ConfigVPCWithSubnets(rName, 2), fmt.Sprintf(`
resource "aws_internet_gateway" "test" {
  vpc_id = aws_vpc.test.id

  tags = {
    Name = %[1]q
  }
}

resource "aws_route_table" "test" {
  vpc_id = aws_vpc.test.id

  route {
    cidr_block = "0.0.0.0/0"
    gateway_id = aws_internet_gateway.test.id
  }

  tags = {
    Name = %[1]q
  }
}

resource "aws_route_table_association" "test" {
  count          = 2
  subnet_id      = element(aws_subnet.test[*].id, count.index)
  route_table_id = aws_route_table.test.id
}

resource "aws_security_group" "test" {
  count = 2

  name        = "%[1]s-${count.index}"
  description = "Allow all traffic"
  vpc_id      = aws_vpc.test.id

  ingress {
    protocol    = "6"
    from_port   = 80
    to_port     = 8000
    cidr_blocks = [aws_vpc.test.cidr_block]
  }

  egress {
    from_port = 0
    to_port   = 0
    protocol  = "-1"

    cidr_blocks = [
      "0.0.0.0/0",
    ]
  }

  tags = {
    Name = %[1]q
  }
}

resource "aws_ecs_cluster" "test" {
  name = %[1]q
}

resource "aws_ecs_task_definition" "test" {
  family                   = %[1]q
  network_mode             = "awsvpc"
  requires_compatibilities = ["FARGATE"]
  cpu                      = "256"
  memory                   = "512"

  container_definitions = <<DEFINITION
[
  {
    "cpu": 256,
    "essential": true,
    "image": "mongo:latest",
    "memory": 512,
    "name": "mongodb",
    "networkMode": "awsvpc"
  }
]
DEFINITION
}
`, rName))
}

func testAccServiceConfig_launchTypeFargate(rName string, assignPublicIP bool) string {
	return acctest.ConfigCompose(testAccServiceConfig_launchTypeFargateBase(rName), fmt.Sprintf(`
resource "aws_ecs_service" "test" {
  name            = %[1]q
  cluster         = aws_ecs_cluster.test.id
  task_definition = aws_ecs_task_definition.test.arn
  desired_count   = 1
  launch_type     = "FARGATE"

  network_configuration {
    security_groups  = aws_security_group.test[*].id
    subnets          = aws_subnet.test[*].id
    assign_public_ip = %[2]t
  }
}
`, rName, assignPublicIP))
}

func testAccServiceConfig_launchTypeFargateAndPlatformVersion(rName, platformVersion string) string {
	return acctest.ConfigCompose(testAccServiceConfig_launchTypeFargateBase(rName), fmt.Sprintf(`
resource "aws_ecs_service" "test" {
  name             = %[1]q
  cluster          = aws_ecs_cluster.test.id
  task_definition  = aws_ecs_task_definition.test.arn
  desired_count    = 1
  launch_type      = "FARGATE"
  platform_version = %[2]q

  network_configuration {
    security_groups  = aws_security_group.test[*].id
    subnets          = aws_subnet.test[*].id
    assign_public_ip = false
  }
}
`, rName, platformVersion))
}

func testAccServiceConfig_launchTypeFargateNoWait(rName string) string {
	return acctest.ConfigCompose(testAccServiceConfig_launchTypeFargateBase(rName), fmt.Sprintf(`
resource "aws_ecs_service" "test" {
  name            = %[1]q
  cluster         = aws_ecs_cluster.test.id
  task_definition = aws_ecs_task_definition.test.arn
  desired_count   = 1
  launch_type     = "FARGATE"

  network_configuration {
    security_groups  = [aws_security_group.test[0].id]
    subnets          = aws_subnet.test[*].id
    assign_public_ip = true
  }
}
`, rName))
}

func testAccServiceConfig_launchTypeFargateAndWait(rName string, desiredCount int, waitForSteadyState bool) string {
	return acctest.ConfigCompose(testAccServiceConfig_launchTypeFargateBase(rName), fmt.Sprintf(`
resource "aws_ecs_service" "test" {
  name            = %[1]q
  cluster         = aws_ecs_cluster.test.id
  task_definition = aws_ecs_task_definition.test.arn
  desired_count   = %[2]d
  launch_type     = "FARGATE"

  network_configuration {
    security_groups  = [aws_security_group.test[0].id]
    subnets          = aws_subnet.test[*].id
    assign_public_ip = true
  }

  wait_for_steady_state = %[3]t
}

`, rName, desiredCount, waitForSteadyState))
}

func testAccServiceConfig_interchangeablePlacementStrategy(rName string) string {
	return fmt.Sprintf(`
resource "aws_ecs_cluster" "test" {
  name = %[1]q
}

resource "aws_ecs_task_definition" "test" {
  family = %[1]q

  container_definitions = <<DEFINITION
[
  {
    "cpu": 128,
    "essential": true,
    "image": "mongo:latest",
    "memory": 128,
    "name": "mongodb"
  }
]
DEFINITION
}

resource "aws_ecs_service" "test" {
  name            = %[1]q
  cluster         = aws_ecs_cluster.test.id
  task_definition = aws_ecs_task_definition.test.arn
  desired_count   = 1

  ordered_placement_strategy {
    field = "host"
    type  = "spread"
  }
}
`, rName)
}

func testAccServiceConfig_blueGreenDeploymentBase(rName string) string {
	return acctest.ConfigCompose(acctest.ConfigVPCWithSubnets(rName, 2), fmt.Sprintf(`
data "aws_partition" "current" {}

resource "aws_internet_gateway" "test" {
  vpc_id = aws_vpc.test.id

  tags = {
    Name = %[1]q
  }
}

resource "aws_route_table" "test" {
  vpc_id = aws_vpc.test.id

  route {
    cidr_block = "0.0.0.0/0"
    gateway_id = aws_internet_gateway.test.id
  }

  tags = {
    Name = %[1]q
  }
}

resource "aws_route_table_association" "test" {
  count          = 2
  subnet_id      = element(aws_subnet.test[*].id, count.index)
  route_table_id = aws_route_table.test.id
}

resource "aws_security_group" "test" {
  name   = %[1]q
  vpc_id = aws_vpc.test.id

  ingress {
    protocol    = "6"
    from_port   = 80
    to_port     = 8000
    cidr_blocks = [aws_vpc.test.cidr_block]
  }

  egress {
    from_port = 0
    to_port   = 0
    protocol  = "-1"

    cidr_blocks = [
      "0.0.0.0/0",
    ]
  }

  tags = {
    Name = %[1]q
  }
}

resource "aws_security_group" "alb" {
  name        = "%[1]s-alb"
  description = "Security group for ALB"
  vpc_id      = aws_vpc.test.id

  ingress {
    protocol    = "tcp"
    from_port   = 80
    to_port     = 80
    cidr_blocks = ["0.0.0.0/0"]
  }

  egress {
    protocol    = "-1"
    from_port   = 0
    to_port     = 0
    cidr_blocks = ["0.0.0.0/0"]
  }
}

resource "aws_lb" "main" {
  name               = %[1]q
  internal           = false
  load_balancer_type = "application"
  security_groups    = [aws_security_group.alb.id]
  subnets            = aws_subnet.test[*].id

  enable_deletion_protection = false

  tags = {
    Name = "%[1]s-alb"
  }
}

resource "aws_lb_target_group" "primary" {
  name        = "%[1]s-prim"
  port        = 80
  protocol    = "HTTP"
  vpc_id      = aws_vpc.test.id
  target_type = "ip"

  health_check {
    path                = "/"
    healthy_threshold   = 2
    unhealthy_threshold = 5
    timeout             = 5
    interval            = 30
  }
}

resource "aws_lb_target_group" "alternate" {
  name        = "%[1]s-alt"
  port        = 80
  protocol    = "HTTP"
  vpc_id      = aws_vpc.test.id
  target_type = "ip"

  health_check {
    path                = "/"
    healthy_threshold   = 2
    unhealthy_threshold = 5
    timeout             = 5
    interval            = 30
  }
}

resource "aws_lb_listener" "http" {
  load_balancer_arn = aws_lb.main.arn
  port              = "80"
  protocol          = "HTTP"

  default_action {
    type = "fixed-response"

    fixed_response {
      content_type = "text/plain"
      message_body = "404: Page not found"
      status_code  = 404
    }
  }
}

resource "aws_lb_listener_rule" "production" {
  listener_arn = aws_lb_listener.http.arn
  priority     = 1

  action {
    type = "forward"
    forward {
      dynamic "target_group" {
        for_each = {
          primary   = aws_lb_target_group.primary.arn
          alternate = aws_lb_target_group.alternate.arn
        }
        content {
          arn    = target_group.value
          weight = target_group.key == "primary" ? 100 : 0
        }
      }
    }
  }

  condition {
    path_pattern {
      values = ["/*"]
    }
  }

  lifecycle {
    ignore_changes = [
      action[0].forward[0].target_group
    ]
  }
}

resource "aws_lb_listener_rule" "test" {
  listener_arn = aws_lb_listener.http.arn
  priority     = 2 # Make sure this is different from the production rule priority

  action {
    type = "forward"
    forward {
      target_group {
        arn    = aws_lb_target_group.alternate.arn
        weight = 100
      }
    }
  }

  condition {
    path_pattern {
      values = ["/*"]
    }
  }

  lifecycle {
    ignore_changes = [
      action[0].forward[0].target_group
    ]
  }
}

resource "aws_iam_role" "global" {
  name = "%[1]s-global"

  assume_role_policy = jsonencode({
    Version = "2012-10-17"
    Statement = [
      {
        Action = "sts:AssumeRole"
        Effect = "Allow"
        Principal = {
          Service = [
            "lambda.amazonaws.com",
            "ecs-tasks.amazonaws.com",
            "elasticloadbalancing.amazonaws.com",
            "ecs.amazonaws.com",
          ]
        }
      }
    ]
  })
}

resource "aws_iam_role_policy_attachment" "global_admin_attach" {
  role       = aws_iam_role.global.name
  policy_arn = "arn:${data.aws_partition.current.partition}:iam::aws:policy/AdministratorAccess"
}

resource "aws_iam_role_policy" "ecs_elb_permissions" {
  name = "${aws_iam_role.global.name}-elb-permissions"
  role = aws_iam_role.global.id

  policy = jsonencode({
    Version = "2012-10-17"
    Statement = [
      {
        Effect = "Allow"
        Action = [
          "elasticloadbalancing:DeregisterTargets",
          "elasticloadbalancing:RegisterTargets"
        ]
        Resource = "*"
      }
    ]
  })
}

resource "aws_iam_role_policy_attachment" "ecs_service_role" {
  role       = aws_iam_role.global.name
  policy_arn = "arn:${data.aws_partition.current.partition}:iam::aws:policy/service-role/AmazonEC2ContainerServiceRole"
}

resource "aws_iam_role" "lambda_role" {
  name = "%[1]s-hook-role"

  assume_role_policy = jsonencode({
    Version = "2012-10-17"
    Statement = [
      {
        Action = "sts:AssumeRole"
        Effect = "Allow"
        Principal = {
          Service = "lambda.amazonaws.com"
        }
      }
    ]
  })
}

resource "aws_iam_role_policy_attachment" "lambda_basic_execution" {
  policy_arn = "arn:${data.aws_partition.current.partition}:iam::aws:policy/service-role/AWSLambdaBasicExecutionRole"
  role       = aws_iam_role.lambda_role.name
}

resource "aws_service_discovery_http_namespace" "test" {
  name = %[1]q
}

resource "aws_ecs_cluster" "main" {
  name = %[1]q

  service_connect_defaults {
    namespace = aws_service_discovery_http_namespace.test.arn
  }
}

resource "aws_ecs_task_definition" "test" {
  family                   = %[1]q
  requires_compatibilities = ["FARGATE"]
  network_mode             = "awsvpc"
  cpu                      = 256
  memory                   = 512
  lifecycle {
    create_before_destroy = true
  }

  container_definitions = jsonencode([
    {
      name      = "test"
      image     = "nginx:latest"
      cpu       = 256
      memory    = 512
      essential = true
      environment = [
        {
          name  = "test_name"
          value = "test_val"
        }
      ]
      portMappings = [
        {
          containerPort = 80
          hostPort      = 80
          protocol      = "tcp"
          name          = "http"
          appProtocol   = "http"
        }
      ]
    }
  ])
}

resource "aws_lambda_function" "hook_success" {
  filename         = "test-fixtures/success_lambda_func.zip"
  function_name    = "%[1]s-hook-success"
  role             = aws_iam_role.lambda_role.arn
  handler          = "index.handler"
  runtime          = "nodejs20.x"
  source_code_hash = filebase64sha256("test-fixtures/success_lambda_func.zip")
}

resource "aws_lambda_function" "hook_failure" {
  filename         = "test-fixtures/failure_lambda_func.zip"
  function_name    = "%[1]s-hook-failure"
  role             = aws_iam_role.lambda_role.arn
  handler          = "index.handler"
  runtime          = "nodejs20.x"
  source_code_hash = filebase64sha256("test-fixtures/failure_lambda_func.zip")
}
`, rName))
}

func testAccServiceConfig_blueGreenDeployment_basic(rName string, waitSteadyState bool) string {
	return acctest.ConfigCompose(testAccServiceConfig_blueGreenDeploymentBase(rName), fmt.Sprintf(`
resource "aws_ecs_service" "test" {
  name            = %[1]q
  cluster         = aws_ecs_cluster.main.id
  task_definition = aws_ecs_task_definition.test.arn
  desired_count   = 1
  launch_type     = "FARGATE"

  deployment_configuration {
    strategy             = "BLUE_GREEN"
    bake_time_in_minutes = 2

    lifecycle_hook {
      hook_target_arn  = aws_lambda_function.hook_success.arn
      role_arn         = aws_iam_role.global.arn
      lifecycle_stages = ["POST_SCALE_UP", "POST_TEST_TRAFFIC_SHIFT"]
    }

    lifecycle_hook {
      hook_target_arn  = aws_lambda_function.hook_success.arn
      role_arn         = aws_iam_role.global.arn
      lifecycle_stages = ["TEST_TRAFFIC_SHIFT", "POST_PRODUCTION_TRAFFIC_SHIFT"]
    }
  }

  service_connect_configuration {
    enabled   = true
    namespace = aws_service_discovery_http_namespace.test.arn

    service {
      client_alias {
        dns_name = "test-service.local"
        port     = 8080

        test_traffic_rules {
          header {
            name = "x-test-header"
            value {
              exact = "test-value"
            }
          }
        }
      }
      discovery_name = "test-service"
      port_name      = "http"
    }
  }

  network_configuration {
    security_groups  = [aws_security_group.test.id]
    subnets          = aws_subnet.test[*].id
    assign_public_ip = true
  }

  load_balancer {
    target_group_arn = aws_lb_target_group.primary.arn
    container_name   = "test"
    container_port   = 80

    advanced_configuration {
      alternate_target_group_arn = aws_lb_target_group.alternate.arn
      production_listener_rule   = aws_lb_listener_rule.production.arn
      test_listener_rule         = aws_lb_listener_rule.test.arn
      role_arn                   = aws_iam_role.global.arn
    }
  }

  wait_for_steady_state = %[2]t

  depends_on = [
    aws_iam_role_policy_attachment.global_admin_attach,
    aws_iam_role_policy.ecs_elb_permissions,
    aws_iam_role_policy_attachment.ecs_service_role
  ]
}
`, rName, waitSteadyState))
}

func testAccServiceConfig_blueGreenDeployment_withCircuitBreaker(rName string) string {
	return acctest.ConfigCompose(testAccServiceConfig_blueGreenDeploymentBase(rName), fmt.Sprintf(`
resource "aws_ecs_task_definition" "should_fail" {
  family                   = "%[1]s-should-fail"
  requires_compatibilities = ["FARGATE"]
  network_mode             = "awsvpc"
  cpu                      = 256
  memory                   = 512
  lifecycle {
    create_before_destroy = true
  }

  container_definitions = jsonencode([
    {
      name      = "should_fail"
      image     = "nginx:latest"
      cpu       = 256
      memory    = 512
      essential = true,
      command = [
        "/bin/sh -c \"while true; do /bin/date > /var/www/my-vol/date; sleep 1; done\""
      ]
      environment = [
        {
          name  = "test_name"
          value = "test_val"
        }
      ]
      portMappings = [
        {
          containerPort = 80
          hostPort      = 80
          protocol      = "tcp"
          name          = "http"
          appProtocol   = "http"
        }
      ]
    }
  ])
}


resource "aws_ecs_service" "test" {
  name            = %[1]q
  cluster         = aws_ecs_cluster.main.id
  task_definition = aws_ecs_task_definition.should_fail.arn
  desired_count   = 1
  launch_type     = "FARGATE"

  deployment_configuration {
    strategy             = "BLUE_GREEN"
    bake_time_in_minutes = 1

    lifecycle_hook {
      hook_target_arn  = aws_lambda_function.hook_success.arn
      role_arn         = aws_iam_role.global.arn
      lifecycle_stages = ["PRE_SCALE_UP"]
    }
  }

  deployment_circuit_breaker {
    enable   = true
    rollback = true
  }

  service_connect_configuration {
    enabled   = true
    namespace = aws_service_discovery_http_namespace.test.arn

    service {
      client_alias {
        dns_name = "test-service.local"
        port     = 8080

        test_traffic_rules {
          header {
            name = "x-test-header-2"
            value {
              exact = "test-value-2"
            }
          }
        }
      }
      discovery_name = "test-service"
      port_name      = "http"
    }
  }

  network_configuration {
    security_groups  = [aws_security_group.test.id]
    subnets          = aws_subnet.test[*].id
    assign_public_ip = true
  }

  load_balancer {
    target_group_arn = aws_lb_target_group.primary.arn
    container_name   = "should_fail"
    container_port   = 80

    advanced_configuration {
      alternate_target_group_arn = aws_lb_target_group.alternate.arn
      production_listener_rule   = aws_lb_listener_rule.production.arn
      test_listener_rule         = aws_lb_listener_rule.test.arn
      role_arn                   = aws_iam_role.global.arn
    }
  }

  wait_for_steady_state = true

  depends_on = [
    aws_iam_role_policy_attachment.global_admin_attach,
    aws_iam_role_policy.ecs_elb_permissions,
    aws_iam_role_policy_attachment.ecs_service_role
  ]
}
`, rName))
}

func testAccServiceConfig_blueGreenDeployment_withHookBehavior(rName string, shouldFail bool) string {
	var hookTargetArn string
	if shouldFail {
		hookTargetArn = "aws_lambda_function.hook_failure.arn"
	} else {
		hookTargetArn = "aws_lambda_function.hook_success.arn"
	}

	return acctest.ConfigCompose(testAccServiceConfig_blueGreenDeploymentBase(rName), fmt.Sprintf(`

resource "aws_ecs_task_definition" "test2" {
  family                   = "%[1]s-test2"
  requires_compatibilities = ["FARGATE"]
  network_mode             = "awsvpc"
  cpu                      = 256
  memory                   = 512
  lifecycle {
    create_before_destroy = true
  }

  container_definitions = jsonencode([
    {
      name      = "test"
      image     = "nginx:latest"
      cpu       = 256
      memory    = 512
      essential = true
      environment = [
        {
          name  = "test_name_2"
          value = "test_val_2"
        }
      ]
      portMappings = [
        {
          containerPort = 80
          hostPort      = 80
          protocol      = "tcp"
          name          = "http"
          appProtocol   = "http"
        }
      ]
    }
  ])
}

resource "aws_ecs_service" "test" {
  name            = %[1]q
  cluster         = aws_ecs_cluster.main.id
  task_definition = aws_ecs_task_definition.test2.arn
  desired_count   = 1
  launch_type     = "FARGATE"

  deployment_configuration {
    strategy             = "BLUE_GREEN"
    bake_time_in_minutes = 3

    lifecycle_hook {
      hook_target_arn  = %[2]s
      role_arn         = aws_iam_role.global.arn
      lifecycle_stages = ["PRE_SCALE_UP"]
    }
  }

  service_connect_configuration {
    enabled   = true
    namespace = aws_service_discovery_http_namespace.test.arn

    service {
      client_alias {
        dns_name = "test-service.local"
        port     = 8080

        test_traffic_rules {
          header {
            name = "x-test-header-2"
            value {
              exact = "test-value-2"
            }
          }
        }
      }
      discovery_name = "test-service"
      port_name      = "http"
    }
  }

  network_configuration {
    security_groups  = [aws_security_group.test.id]
    subnets          = aws_subnet.test[*].id
    assign_public_ip = true
  }

  load_balancer {
    target_group_arn = aws_lb_target_group.primary.arn
    container_name   = "test"
    container_port   = 80

    advanced_configuration {
      alternate_target_group_arn = aws_lb_target_group.alternate.arn
      production_listener_rule   = aws_lb_listener_rule.production.arn
      test_listener_rule         = aws_lb_listener_rule.test.arn
      role_arn                   = aws_iam_role.global.arn
    }
  }

  sigint_rollback = true
  wait_for_steady_state = true

  depends_on = [
    aws_iam_role_policy_attachment.global_admin_attach,
    aws_iam_role_policy.ecs_elb_permissions,
    aws_iam_role_policy_attachment.ecs_service_role
  ]
}
`, rName, hookTargetArn))
}

func testAccServiceConfig_blueGreenDeployment_switchToRolling(rName string) string {
	return acctest.ConfigCompose(testAccServiceConfig_blueGreenDeploymentBase(rName), fmt.Sprintf(`
resource "aws_ecs_service" "test" {
  name            = %[1]q
  cluster         = aws_ecs_cluster.main.id
  task_definition = aws_ecs_task_definition.test.arn
  desired_count   = 1
  launch_type     = "FARGATE"

  deployment_configuration {
    strategy = "ROLLING"

    lifecycle_hook {
      hook_target_arn  = aws_lambda_function.hook_success.arn
      role_arn         = aws_iam_role.global.arn
      lifecycle_stages = ["PRE_SCALE_UP"]
    }
  }

  service_connect_configuration {
    enabled   = true
    namespace = aws_service_discovery_http_namespace.test.arn

    service {
      client_alias {
        dns_name = "test-service.local"
        port     = 8080

        test_traffic_rules {
          header {
            name = "x-test-header"
            value {
              exact = "test-value"
            }
          }
        }
      }
      discovery_name = "test-service"
      port_name      = "http"
    }
  }

  network_configuration {
    security_groups  = [aws_security_group.test.id]
    subnets          = aws_subnet.test[*].id
    assign_public_ip = true
  }

  load_balancer {
    target_group_arn = aws_lb_target_group.alternate.arn
    container_name   = "test"
    container_port   = 80
  }

  wait_for_steady_state = true

  depends_on = [
    aws_iam_role_policy_attachment.global_admin_attach,
    aws_iam_role_policy.ecs_elb_permissions,
    aws_iam_role_policy_attachment.ecs_service_role
  ]
}
`, rName))
}

func testAccServiceConfig_blueGreenDeployment_zeroBakeTime(rName string, waitSteadyState bool) string {
	return acctest.ConfigCompose(testAccServiceConfig_blueGreenDeploymentBase(rName), fmt.Sprintf(`
resource "aws_ecs_service" "test" {
  name            = %[1]q
  cluster         = aws_ecs_cluster.main.id
  task_definition = aws_ecs_task_definition.test.arn
  desired_count   = 2
  launch_type     = "FARGATE"

  deployment_configuration {
    strategy             = "BLUE_GREEN"
    bake_time_in_minutes = 0

    lifecycle_hook {
      hook_target_arn  = aws_lambda_function.hook_success.arn
      role_arn         = aws_iam_role.global.arn
      lifecycle_stages = ["POST_SCALE_UP", "POST_TEST_TRAFFIC_SHIFT"]
    }

    lifecycle_hook {
      hook_target_arn  = aws_lambda_function.hook_success.arn
      role_arn         = aws_iam_role.global.arn
      lifecycle_stages = ["TEST_TRAFFIC_SHIFT", "POST_PRODUCTION_TRAFFIC_SHIFT"]
    }
  }

  service_connect_configuration {
    enabled   = true
    namespace = aws_service_discovery_http_namespace.test.arn

    service {
      client_alias {
        dns_name = "test-service.local"
        port     = 8080

        test_traffic_rules {
          header {
            name = "x-test-header"
            value {
              exact = "test-value"
            }
          }
        }
      }
      discovery_name = "test-service"
      port_name      = "http"
    }
  }

  network_configuration {
    security_groups  = [aws_security_group.test.id]
    subnets          = aws_subnet.test[*].id
    assign_public_ip = true
  }

  load_balancer {
    target_group_arn = aws_lb_target_group.primary.arn
    container_name   = "test"
    container_port   = 80

    advanced_configuration {
      alternate_target_group_arn = aws_lb_target_group.alternate.arn
      production_listener_rule   = aws_lb_listener_rule.production.arn
      test_listener_rule         = aws_lb_listener_rule.test.arn
      role_arn                   = aws_iam_role.global.arn
    }
  }

  wait_for_steady_state = %[2]t

  depends_on = [
    aws_iam_role_policy_attachment.global_admin_attach,
    aws_iam_role_policy.ecs_elb_permissions,
    aws_iam_role_policy_attachment.ecs_service_role
  ]
}
`, rName, waitSteadyState))
}

func testAccServiceConfig_blueGreenDeployment_withoutTestListenerRule(rName string, waitSteadyState bool) string {
	return acctest.ConfigCompose(testAccServiceConfig_blueGreenDeploymentBase(rName), fmt.Sprintf(`
resource "aws_ecs_service" "test" {
  name            = %[1]q
  cluster         = aws_ecs_cluster.main.id
  task_definition = aws_ecs_task_definition.test.arn
  desired_count   = 1
  launch_type     = "FARGATE"

  deployment_configuration {
    strategy             = "BLUE_GREEN"
    bake_time_in_minutes = 2

    lifecycle_hook {
      hook_target_arn  = aws_lambda_function.hook_success.arn
      role_arn         = aws_iam_role.global.arn
      lifecycle_stages = ["POST_SCALE_UP", "POST_TEST_TRAFFIC_SHIFT"]
    }

    lifecycle_hook {
      hook_target_arn  = aws_lambda_function.hook_success.arn
      role_arn         = aws_iam_role.global.arn
      lifecycle_stages = ["TEST_TRAFFIC_SHIFT", "POST_PRODUCTION_TRAFFIC_SHIFT"]
    }
  }

  service_connect_configuration {
    enabled   = true
    namespace = aws_service_discovery_http_namespace.test.arn

    service {
      client_alias {
        dns_name = "test-service.local"
        port     = 8080

        test_traffic_rules {
          header {
            name = "x-test-header"
            value {
              exact = "test-value"
            }
          }
        }
      }
      discovery_name = "test-service"
      port_name      = "http"
    }
  }

  network_configuration {
    security_groups  = [aws_security_group.test.id]
    subnets          = aws_subnet.test[*].id
    assign_public_ip = true
  }

  load_balancer {
    target_group_arn = aws_lb_target_group.primary.arn
    container_name   = "test"
    container_port   = 80

    advanced_configuration {
      alternate_target_group_arn = aws_lb_target_group.alternate.arn
      production_listener_rule   = aws_lb_listener_rule.production.arn
      role_arn                   = aws_iam_role.global.arn
    }
  }

  wait_for_steady_state = %[2]t

  depends_on = [
    aws_iam_role_policy_attachment.global_admin_attach,
    aws_iam_role_policy.ecs_elb_permissions,
    aws_iam_role_policy_attachment.ecs_service_role
  ]
}
`, rName, waitSteadyState))
}

func testAccServiceConfig_deploymentConfiguration_strategy(rName string, strategy string) string {
	return fmt.Sprintf(`
resource "aws_ecs_cluster" "test" {
  name = %[1]q
}

resource "aws_ecs_task_definition" "test" {
  family = %[1]q

  container_definitions = <<DEFINITION
[
  {
    "cpu": 128,
    "essential": true,
    "image": "mongo:latest",
    "memory": 128,
    "name": "mongodb"
  }
]
DEFINITION
}

resource "aws_ecs_service" "test" {
  name            = %[1]q
  cluster         = aws_ecs_cluster.test.id
  task_definition = aws_ecs_task_definition.test.arn
  desired_count   = 1

  deployment_configuration {
    strategy = %[2]q
  }
}
`, rName, strategy)
}

func testAccServiceConfig_capacityProviderStrategy(rName string, weight, base int, forceNewDeployment bool) string {
	return acctest.ConfigCompose(testAccCapacityProviderConfig_base(rName), fmt.Sprintf(`
resource "aws_ecs_capacity_provider" "test" {
  name = %[1]q

  auto_scaling_group_provider {
    auto_scaling_group_arn = aws_autoscaling_group.test.arn
  }
}

resource "aws_ecs_cluster" "test" {
  name = %[1]q
}

resource "aws_ecs_task_definition" "test" {
  family = %[1]q

  container_definitions = <<DEFINITION
[
  {
    "cpu": 128,
    "essential": true,
    "image": "mongo:latest",
    "memory": 128,
    "name": "mongodb"
  }
]
DEFINITION
}

resource "aws_ecs_service" "test" {
  name                 = %[1]q
  cluster              = aws_ecs_cluster.test.id
  task_definition      = aws_ecs_task_definition.test.arn
  desired_count        = 1
  force_new_deployment = %[4]t

  capacity_provider_strategy {
    capacity_provider = aws_ecs_capacity_provider.test.name
    weight            = %[2]d
    base              = %[3]d
  }
}
`, rName, weight, base, forceNewDeployment))
}

func testAccServiceConfig_updateCapacityProviderStrategy(rName string, weight int, capacityProvider string) string {
	return acctest.ConfigCompose(
		testAccCapacityProviderConfig_base(rName),
		fmt.Sprintf(`
resource "aws_ecs_cluster" "test" {
  name = %[1]q
}

resource "aws_ecs_task_definition" "test" {
  family                   = %[1]q
  network_mode             = "awsvpc"
  requires_compatibilities = ["FARGATE"]
  cpu                      = "256"
  memory                   = "512"

  container_definitions = <<DEFINITION
[
  {
    "cpu": 256,
    "essential": true,
    "image": "mongo:latest",
    "memory": 512,
    "name": "mongodb",
    "networkMode": "awsvpc"
  }
]
DEFINITION
}

resource "aws_security_group" "test" {
  name   = %[1]q
  vpc_id = aws_vpc.test.id

  ingress {
    protocol    = "tcp"
    from_port   = 80
    to_port     = 8000
    cidr_blocks = [aws_vpc.test.cidr_block]
  }

  tags = {
    Name = %[1]q
  }
}

resource "aws_subnet" "test" {
  cidr_block = cidrsubnet(aws_vpc.test.cidr_block, 8, 1)
  vpc_id     = aws_vpc.test.id

  tags = {
    Name = %[1]q
  }
}

resource "aws_vpc" "test" {
  cidr_block = "10.10.0.0/16"

  tags = {
    Name = %[1]q
  }
}

resource "aws_ecs_service" "test" {
  name                 = %[1]q
  cluster              = aws_ecs_cluster.test.id
  task_definition      = aws_ecs_task_definition.test.arn
  desired_count        = 1
  force_new_deployment = true

  network_configuration {
    security_groups  = [aws_security_group.test.id]
    subnets          = [aws_subnet.test.id]
    assign_public_ip = false
  }

  capacity_provider_strategy {
    capacity_provider = %[3]q
    weight            = %[2]d
  }
}
`, rName, weight, capacityProvider))
}

func testAccServiceConfig_updateCapacityProviderStrategyRemove(rName string) string {
	return acctest.ConfigCompose(
		testAccCapacityProviderConfig_base(rName),
		fmt.Sprintf(`
resource "aws_ecs_cluster" "test" {
  name = %[1]q
}

resource "aws_ecs_task_definition" "test2" {
  family = %[1]q

  container_definitions = <<DEFINITION
[
  {
    "cpu": 128,
    "essential": true,
    "image": "mongo:latest",
    "memory": 128,
    "name": "mongodb"
  }
]
DEFINITION
}

resource "aws_ecs_service" "test" {
  name                 = %[1]q
  cluster              = aws_ecs_cluster.test.id
  task_definition      = aws_ecs_task_definition.test2.arn
  desired_count        = 1
  force_new_deployment = true
}
`, rName))
}

func testAccServiceConfig_baseVolumeConfiguration(rName string) string {
	return acctest.ConfigCompose(acctest.ConfigVPCWithSubnets(rName, 2), fmt.Sprintf(`
data "aws_caller_identity" "current" {}
data "aws_partition" "current" {}

resource "aws_ecs_cluster" "test" {
  name = %[1]q
}

resource "aws_ecs_task_definition" "test" {
  family                = %[1]q
  network_mode          = "awsvpc"
  container_definitions = <<DEFINITION
[
  {
    "cpu": 128,
    "essential": true,
    "image": "mongo:latest",
    "memory": 128,
    "name": "mongodb",
    "mountPoints": [
      {"sourceVolume": "vol1", "containerPath": "/vol1"}
    ]
  }
]
DEFINITION

  volume {
    name                = "vol1"
    configure_at_launch = true
  }
}

resource "aws_iam_role" "ecs_service" {
  name = %[1]q

  assume_role_policy = <<EOF
{
    "Version": "2012-10-17",
    "Statement": [
        {
            "Action": "sts:AssumeRole",
            "Principal": {"AWS": "*"},
            "Effect": "Allow",
            "Sid": ""
        }
    ]
}
EOF
}

resource "aws_iam_role_policy" "ecs_service" {
  name = %[1]q
  role = aws_iam_role.ecs_service.name

  policy = <<EOF
{
  "Version": "2012-10-17",
  "Statement": [
    {
      "Effect": "Allow",
      "Action": [
        "elasticloadbalancing:*",
        "ec2:*",
        "ecs:*"
      ],
      "Resource": [
        "*"
      ]
    }
  ]
}
EOF
}
`, rName))
}

func testAccServiceConfig_volumeConfiguration_basic(rName string) string {
	return acctest.ConfigCompose(testAccServiceConfig_baseVolumeConfiguration(rName), fmt.Sprintf(`
resource "aws_ecs_service" "test" {
  name            = %[1]q
  cluster         = aws_ecs_cluster.test.id
  task_definition = aws_ecs_task_definition.test.arn
  desired_count   = 1

  volume_configuration {
    name = "vol1"
    managed_ebs_volume {
      role_arn   = aws_iam_role.ecs_service.arn
      size_in_gb = "8"
    }
  }

  network_configuration {
    subnets = aws_subnet.test[*].id
  }

  depends_on = [aws_iam_role_policy.ecs_service]
}
`, rName))
}

func testAccServiceConfig_volumeConfiguration_volumeInitializationRate(rName string, volumeInitializationRate int) string {
	return acctest.ConfigCompose(testAccServiceConfig_baseVolumeConfiguration(rName), fmt.Sprintf(`
resource "aws_ebs_volume" "test" {
  availability_zone = data.aws_availability_zones.available.names[0]
  size              = 1

  tags = {
    Name = %[1]q
  }
}

resource "aws_ebs_snapshot" "test" {
  volume_id = aws_ebs_volume.test.id

  tags = {
    Name = %[1]q
  }
}

resource "aws_ecs_service" "test" {
  name            = %[1]q
  cluster         = aws_ecs_cluster.test.id
  task_definition = aws_ecs_task_definition.test.arn
  desired_count   = 1

  volume_configuration {
    name = "vol1"
    managed_ebs_volume {
      role_arn                   = aws_iam_role.ecs_service.arn
      snapshot_id                = aws_ebs_snapshot.test.id
      volume_initialization_rate = %[2]d
    }
  }

  network_configuration {
    subnets = aws_subnet.test[*].id
  }

  depends_on = [aws_iam_role_policy.ecs_service]
}
`, rName, volumeInitializationRate))
}

func testAccServiceConfig_volumeConfiguration_tagSpecifications(rName string) string {
	return acctest.ConfigCompose(testAccServiceConfig_baseVolumeConfiguration(rName), fmt.Sprintf(`
resource "aws_ecs_service" "test" {
  name            = %[1]q
  cluster         = aws_ecs_cluster.test.id
  task_definition = aws_ecs_task_definition.test.arn
  desired_count   = 1

  volume_configuration {
    name = "vol1"
    managed_ebs_volume {
      role_arn   = aws_iam_role.ecs_service.arn
      size_in_gb = "8"
      tag_specifications {
        resource_type  = "volume"
        propagate_tags = "SERVICE"
        tags = {
          Name = %[1]q
        }
      }
    }
  }

  network_configuration {
    subnets = aws_subnet.test[*].id
  }

  depends_on = [aws_iam_role_policy.ecs_service]
}
`, rName))
}

func testAccServiceConfig_volumeConfiguration_update(rName, volumeType string, size int) string {
	return acctest.ConfigCompose(testAccServiceConfig_baseVolumeConfiguration(rName), fmt.Sprintf(`
resource "aws_ecs_service" "test" {
  name            = %[1]q
  cluster         = aws_ecs_cluster.test.id
  task_definition = aws_ecs_task_definition.test.arn
  desired_count   = 1

  volume_configuration {
    name = "vol1"
    managed_ebs_volume {
      role_arn    = aws_iam_role.ecs_service.arn
      size_in_gb  = %[3]d
      volume_type = %[2]q
    }
  }

  network_configuration {
    subnets = aws_subnet.test[*].id
  }

  depends_on = [aws_iam_role_policy.ecs_service]
}
`, rName, volumeType, size))
}

func testAccServiceConfig_volumeConfiguration_gp3(rName string) string {
	return acctest.ConfigCompose(testAccServiceConfig_baseVolumeConfiguration(rName), fmt.Sprintf(`
resource "aws_ecs_service" "test" {
  name            = %[1]q
  cluster         = aws_ecs_cluster.test.id
  task_definition = aws_ecs_task_definition.test.arn
  desired_count   = 1

  volume_configuration {
    name = "vol1"
    managed_ebs_volume {
      role_arn    = aws_iam_role.ecs_service.arn
      size_in_gb  = 10
      volume_type = "gp3"
    }
  }

  network_configuration {
    subnets = aws_subnet.test[*].id
  }

  depends_on = [aws_iam_role_policy.ecs_service]
}
`, rName))
}

func testAccServiceConfig_forceNewDeployment(rName, clusterName string) string {
	return fmt.Sprintf(`
resource "aws_ecs_cluster" "test" {
  name = %[2]q
}

resource "aws_ecs_task_definition" "test" {
  family = %[2]q

  container_definitions = <<DEFINITION
[
  {
    "cpu": 128,
    "essential": true,
    "image": "mongo:latest",
    "memory": 128,
    "name": "mongodb"
  }
]
DEFINITION
}

resource "aws_ecs_service" "test" {
  cluster              = aws_ecs_cluster.test.id
  desired_count        = 1
  force_new_deployment = true
  name                 = %[1]q
  task_definition      = aws_ecs_task_definition.test.arn

  ordered_placement_strategy {
    type  = "binpack"
    field = "memory"
  }
}
`, rName, clusterName)
}

func testAccServiceConfig_forceNewDeploymentTriggers(rName, clusterName string) string {
	return fmt.Sprintf(`
resource "aws_ecs_cluster" "test" {
  name = %[2]q
}

resource "aws_ecs_task_definition" "test" {
  family = %[2]q

  container_definitions = <<DEFINITION
[
  {
    "cpu": 128,
    "essential": true,
    "image": "mongo:latest",
    "memory": 128,
    "name": "mongodb"
  }
]
DEFINITION
}

resource "aws_ecs_service" "test" {
  cluster              = aws_ecs_cluster.test.id
  desired_count        = 1
  force_new_deployment = true
  name                 = %[1]q
  task_definition      = aws_ecs_task_definition.test.arn

  ordered_placement_strategy {
    type  = "binpack"
    field = "memory"
  }

  triggers = {
    update = timestamp()
  }
}
`, rName, clusterName)
}

func testAccServiceConfig_placementStrategy(rName, clusterName string) string {
	return fmt.Sprintf(`
resource "aws_ecs_cluster" "test" {
  name = %[2]q
}

resource "aws_ecs_task_definition" "test" {
  family = %[2]q

  container_definitions = <<DEFINITION
[
  {
    "cpu": 128,
    "essential": true,
    "image": "mongo:latest",
    "memory": 128,
    "name": "mongodb"
  }
]
DEFINITION
}

resource "aws_ecs_service" "test" {
  name            = %[1]q
  cluster         = aws_ecs_cluster.test.id
  task_definition = aws_ecs_task_definition.test.arn
  desired_count   = 1

  ordered_placement_strategy {
    type  = "binpack"
    field = "memory"
  }
}
`, rName, clusterName)
}

func testAccServiceConfig_placementStrategyType(rName string, placementStrategyType string) string {
	return fmt.Sprintf(`
resource "aws_ecs_cluster" "test" {
  name = %[1]q
}

resource "aws_ecs_task_definition" "test" {
  family = %[1]q

  container_definitions = <<DEFINITION
[
  {
    "cpu": 128,
    "essential": true,
    "image": "mongo:latest",
    "memory": 128,
    "name": "mongodb"
  }
]
DEFINITION
}

resource "aws_ecs_service" "test" {
  cluster         = aws_ecs_cluster.test.id
  desired_count   = 1
  name            = %[1]q
  task_definition = aws_ecs_task_definition.test.arn

  ordered_placement_strategy {
    type = %[2]q
  }
}
`, rName, placementStrategyType)
}

func testAccServiceConfig_randomPlacementStrategy(rName, clusterName string) string {
	return fmt.Sprintf(`
resource "aws_ecs_cluster" "test" {
  name = %[2]q
}

resource "aws_ecs_task_definition" "test" {
  family = %[2]q

  container_definitions = <<DEFINITION
[
  {
    "cpu": 128,
    "essential": true,
    "image": "mongo:latest",
    "memory": 128,
    "name": "mongodb"
  }
]
DEFINITION
}

resource "aws_ecs_service" "test" {
  name            = %[1]q
  cluster         = aws_ecs_cluster.test.id
  task_definition = aws_ecs_task_definition.test.arn
  desired_count   = 1

  ordered_placement_strategy {
    type = "random"
  }
}
`, rName, clusterName)
}

func testAccServiceConfig_multiplacementStrategy(rName, clusterName string) string {
	return fmt.Sprintf(`
resource "aws_ecs_cluster" "test" {
  name = %[2]q
}

resource "aws_ecs_task_definition" "test" {
  family = %[2]q

  container_definitions = <<DEFINITION
[
  {
    "cpu": 128,
    "essential": true,
    "image": "mongo:latest",
    "memory": 128,
    "name": "mongodb"
  }
]
DEFINITION
}

resource "aws_ecs_service" "test" {
  name            = %[1]q
  cluster         = aws_ecs_cluster.test.id
  task_definition = aws_ecs_task_definition.test.arn
  desired_count   = 1

  ordered_placement_strategy {
    type  = "binpack"
    field = "memory"
  }

  ordered_placement_strategy {
    field = "host"
    type  = "spread"
  }
}
`, rName, clusterName)
}

func testAccServiceConfig_placementConstraint(rName string) string {
	return fmt.Sprintf(`
data "aws_availability_zones" "available" {
  state = "available"

  filter {
    name   = "opt-in-status"
    values = ["opt-in-not-required"]
  }
}

resource "aws_ecs_cluster" "test" {
  name = %[1]q
}

resource "aws_ecs_task_definition" "test" {
  family = %[1]q

  container_definitions = <<DEFINITION
[
  {
    "cpu": 128,
    "essential": true,
    "image": "mongo:latest",
    "memory": 128,
    "name": "mongodb"
  }
]
DEFINITION
}

resource "aws_ecs_service" "test" {
  name            = %[1]q
  cluster         = aws_ecs_cluster.test.id
  task_definition = aws_ecs_task_definition.test.arn
  desired_count   = 1

  placement_constraints {
    type       = "memberOf"
    expression = "attribute:ecs.availability-zone in [${data.aws_availability_zones.available.names[0]}]"
  }
}
`, rName)
}

func testAccServiceConfig_placementConstraintEmptyExpression(rName string) string {
	return fmt.Sprintf(`
resource "aws_ecs_cluster" "test" {
  name = %[1]q
}

resource "aws_ecs_task_definition" "test" {
  family = %[1]q

  container_definitions = <<DEFINITION
[
  {
    "cpu": 128,
    "essential": true,
    "image": "mongo:latest",
    "memory": 128,
    "name": "mongodb"
  }
]
DEFINITION
}

resource "aws_ecs_service" "test" {
  name            = %[1]q
  cluster         = aws_ecs_cluster.test.id
  task_definition = aws_ecs_task_definition.test.arn
  desired_count   = 1

  placement_constraints {
    type = "distinctInstance"
  }
}
`, rName)
}

func testAccServiceConfig_healthCheckGracePeriodSeconds(rName string, healthCheckGracePeriodSeconds int) string {
	return acctest.ConfigCompose(acctest.ConfigVPCWithSubnets(rName, 2), fmt.Sprintf(`
resource "aws_ecs_cluster" "test" {
  name = %[1]q
}

resource "aws_ecs_task_definition" "test" {
  family = %[1]q

  container_definitions = <<DEFINITION
[
  {
    "cpu": 256,
    "essential": true,
    "image": "ghost:latest",
    "memory": 512,
    "name": "ghost",
    "portMappings": [
      {
        "containerPort": 2368,
        "hostPort": 8080
      }
    ]
  }
]
DEFINITION
}

resource "aws_iam_role" "ecs_service" {
  name = %[1]q

  assume_role_policy = <<EOF
{
  "Version": "2008-10-17",
  "Statement": [
    {
      "Sid": "",
      "Effect": "Allow",
      "Principal": {
        "Service": "ecs.amazonaws.com"
      },
      "Action": "sts:AssumeRole"
    }
  ]
}
EOF
}

resource "aws_iam_role_policy" "ecs_service" {
  name = %[1]q
  role = aws_iam_role.ecs_service.name

  policy = <<EOF
{
  "Version": "2012-10-17",
  "Statement": [
    {
      "Effect": "Allow",
      "Action": [
        "ec2:Describe*",
        "elasticloadbalancing:DeregisterInstancesFromLoadBalancer",
        "elasticloadbalancing:DeregisterTargets",
        "elasticloadbalancing:Describe*",
        "elasticloadbalancing:RegisterInstancesWithLoadBalancer",
        "elasticloadbalancing:RegisterTargets"
      ],
      "Resource": "*"
    }
  ]
}
EOF
}

resource "aws_lb_target_group" "test" {
  name     = aws_lb.test.name
  port     = 80
  protocol = "HTTP"
  vpc_id   = aws_vpc.test.id
}

resource "aws_lb" "test" {
  name     = %[1]q
  internal = true
  subnets  = aws_subnet.test[*].id
}

resource "aws_lb_listener" "front_end" {
  load_balancer_arn = aws_lb.test.id
  port              = "80"
  protocol          = "HTTP"

  default_action {
    target_group_arn = aws_lb_target_group.test.id
    type             = "forward"
  }
}

resource "aws_ecs_service" "test" {
  name                              = %[1]q
  cluster                           = aws_ecs_cluster.test.id
  task_definition                   = aws_ecs_task_definition.test.arn
  desired_count                     = 1
  health_check_grace_period_seconds = %d
  iam_role                          = aws_iam_role.ecs_service.name

  load_balancer {
    target_group_arn = aws_lb_target_group.test.id
    container_name   = "ghost"
    container_port   = "2368"
  }

  depends_on = [aws_iam_role_policy.ecs_service]
}
`, rName, healthCheckGracePeriodSeconds))
}

func testAccServiceConfig_iamRole(rName string) string {
	return acctest.ConfigCompose(acctest.ConfigVPCWithSubnets(rName, 2), fmt.Sprintf(`
resource "aws_ecs_cluster" "test" {
  name = %[1]q
}

resource "aws_ecs_task_definition" "test" {
  family = %[1]q

  container_definitions = <<DEFINITION
[
  {
    "cpu": 128,
    "essential": true,
    "image": "ghost:latest",
    "memory": 128,
    "name": "ghost",
    "portMappings": [
      {
        "containerPort": 2368,
        "hostPort": 8080
      }
    ]
  }
]
DEFINITION
}

resource "aws_iam_role" "ecs_service" {
  name = %[1]q

  assume_role_policy = <<EOF
{
    "Version": "2012-10-17",
    "Statement": [
        {
            "Action": "sts:AssumeRole",
            "Principal": {"AWS": "*"},
            "Effect": "Allow",
            "Sid": ""
        }
    ]
}
EOF
}

resource "aws_iam_role_policy" "ecs_service" {
  name = %[1]q
  role = aws_iam_role.ecs_service.name

  policy = <<EOF
{
  "Version": "2012-10-17",
  "Statement": [
    {
      "Effect": "Allow",
      "Action": [
        "elasticloadbalancing:*",
        "ec2:*",
        "ecs:*"
      ],
      "Resource": [
        "*"
      ]
    }
  ]
}
EOF
}

resource "aws_elb" "test" {
  internal = true
  subnets  = aws_subnet.test[*].id

  listener {
    instance_port     = 8080
    instance_protocol = "http"
    lb_port           = 80
    lb_protocol       = "http"
  }
}

resource "aws_ecs_service" "test" {
  name            = %[1]q
  cluster         = aws_ecs_cluster.test.id
  task_definition = aws_ecs_task_definition.test.arn
  desired_count   = 1
  iam_role        = aws_iam_role.ecs_service.name

  load_balancer {
    elb_name       = aws_elb.test.id
    container_name = "ghost"
    container_port = "2368"
  }

  depends_on = [aws_iam_role_policy.ecs_service]
}
`, rName))
}

func testAccServiceConfig_alarms(rName string, enable bool) string {
	return fmt.Sprintf(`
resource "aws_ecs_cluster" "test" {
  name = %[1]q
}

resource "aws_ecs_task_definition" "test" {
  family = %[1]q

  container_definitions = <<DEFINITION
[
  {
    "cpu": 128,
    "essential": true,
    "image": "mongo:latest",
    "memory": 128,
    "name": "mongodb"
  }
]
DEFINITION
}

resource "aws_ecs_service" "test" {
  name            = %[1]q
  cluster         = aws_ecs_cluster.test.id
  task_definition = aws_ecs_task_definition.test.arn
  desired_count   = 1

  alarms {
    enable   = %[2]t
    rollback = %[2]t
    alarm_names = [
      aws_cloudwatch_metric_alarm.test.alarm_name
    ]
  }
}

resource "aws_cloudwatch_metric_alarm" "test" {
  alarm_name                = %[1]q
  comparison_operator       = "GreaterThanOrEqualToThreshold"
  evaluation_periods        = "2"
  metric_name               = "CPUReservation"
  namespace                 = "AWS/ECS"
  period                    = "120"
  statistic                 = "Average"
  threshold                 = "80"
  insufficient_data_actions = []
}
`, rName, enable)
}

func testAccServiceConfig_noAlarms(rName string) string {
	return fmt.Sprintf(`
resource "aws_ecs_cluster" "test" {
  name = %[1]q
}

resource "aws_ecs_task_definition" "test" {
  family = %[1]q

  container_definitions = <<DEFINITION
[
  {
    "cpu": 128,
    "essential": true,
    "image": "mongo:latest",
    "memory": 128,
    "name": "mongodb"
  }
]
DEFINITION
}

resource "aws_ecs_service" "test" {
  name            = %[1]q
  cluster         = aws_ecs_cluster.test.id
  task_definition = aws_ecs_task_definition.test.arn
  desired_count   = 1
}

resource "aws_cloudwatch_metric_alarm" "test" {
  alarm_name                = %[1]q
  comparison_operator       = "GreaterThanOrEqualToThreshold"
  evaluation_periods        = "2"
  metric_name               = "CPUReservation"
  namespace                 = "AWS/ECS"
  period                    = "120"
  statistic                 = "Average"
  threshold                 = "80"
  insufficient_data_actions = []
}
`, rName)
}

func testAccServiceConfig_deploymentValues(rName string) string {
	return fmt.Sprintf(`
resource "aws_ecs_cluster" "test" {
  name = %[1]q
}

resource "aws_ecs_task_definition" "test" {
  family = %[1]q

  container_definitions = <<DEFINITION
[
  {
    "cpu": 128,
    "essential": true,
    "image": "mongo:latest",
    "memory": 128,
    "name": "mongodb"
  }
]
DEFINITION
}

resource "aws_ecs_service" "test" {
  name            = %[1]q
  cluster         = aws_ecs_cluster.test.id
  task_definition = aws_ecs_task_definition.test.arn
  desired_count   = 1
}
`, rName)
}

func testAccServiceLBChangesConfig_base(rName, image, containerName string, containerPort, hostPort int) string {
	return acctest.ConfigCompose(acctest.ConfigVPCWithSubnets(rName, 2), fmt.Sprintf(`
resource "aws_ecs_cluster" "test" {
  name = %[1]q
}

resource "aws_ecs_task_definition" "test" {
  family = %[1]q

  container_definitions = <<DEFINITION
[
  {
    "cpu": 128,
    "essential": true,
    "image": %[2]q,
    "memory": 128,
    "name": %[3]q,
    "portMappings": [
      {
        "containerPort": %[4]d,
        "hostPort": %[5]d
      }
    ]
  }
]
DEFINITION
}

resource "aws_iam_role" "ecs_service" {
  name = %[1]q

  assume_role_policy = <<EOF
{
    "Version": "2012-10-17",
    "Statement": [
        {
            "Action": "sts:AssumeRole",
            "Principal": {"AWS": "*"},
            "Effect": "Allow",
            "Sid": ""
        }
    ]
}
EOF
}

resource "aws_iam_role_policy" "ecs_service" {
  name = %[1]q
  role = aws_iam_role.ecs_service.name

  policy = <<EOF
{
  "Version": "2012-10-17",
  "Statement": [
    {
      "Effect": "Allow",
      "Action": [
        "elasticloadbalancing:*",
        "ec2:*",
        "ecs:*"
      ],
      "Resource": [
        "*"
      ]
    }
  ]
}
EOF
}

resource "aws_lb_target_group" "test" {
  name     = aws_lb.test.name
  port     = %[5]d
  protocol = "HTTP"
  vpc_id   = aws_vpc.test.id
}

resource "aws_lb" "test" {
  name     = %[1]q
  internal = true
  subnets  = aws_subnet.test[*].id
}

resource "aws_lb_listener" "front_end" {
  load_balancer_arn = aws_lb.test.id
  port              = "80"
  protocol          = "HTTP"

  default_action {
    target_group_arn = aws_lb_target_group.test.id
    type             = "forward"
  }
}

resource "aws_ecs_service" "test" {
  name            = %[1]q
  cluster         = aws_ecs_cluster.test.id
  task_definition = aws_ecs_task_definition.test.arn
  desired_count   = 1
  iam_role        = aws_iam_role.ecs_service.name

  load_balancer {
    target_group_arn = aws_lb_target_group.test.id
    container_name   = %[3]q
    container_port   = %[4]d
  }

  depends_on = [aws_iam_role_policy.ecs_service]
}
`, rName, image, containerName, containerPort, hostPort))
}

func testAccServiceConfig_lbChanges(rName string) string {
	return testAccServiceLBChangesConfig_base(rName, "ghost:latest", "ghost", 2368, 8080)
}

func testAccServiceConfig_lbChangesModified(rName string) string {
	return testAccServiceLBChangesConfig_base(rName, "nginx:latest", "nginx", 80, 8080)
}

func testAccServiceConfig_familyAndRevision(rName string) string {
	return fmt.Sprintf(`
resource "aws_ecs_cluster" "test" {
  name = %[1]q
}

resource "aws_ecs_task_definition" "test" {
  family = %[1]q

  container_definitions = <<DEFINITION
[
  {
    "cpu": 128,
    "essential": true,
    "image": "jenkins:latest",
    "memory": 128,
    "name": "jenkins"
  }
]
DEFINITION
}

resource "aws_ecs_service" "test" {
  name            = %[1]q
  cluster         = aws_ecs_cluster.test.id
  task_definition = "${aws_ecs_task_definition.test.family}:${aws_ecs_task_definition.test.revision}"
  desired_count   = 1
}
`, rName)
}

func testAccServiceConfig_familyAndRevisionModified(rName string) string {
	return fmt.Sprintf(`
resource "aws_ecs_cluster" "test" {
  name = %[1]q
}

resource "aws_ecs_task_definition" "test" {
  family = %[1]q

  container_definitions = <<DEFINITION
[
  {
    "cpu": 128,
    "essential": true,
    "image": "jenkins:latest",
    "memory": 128,
    "name": "jenkins"
  }
]
DEFINITION
}

resource "aws_ecs_service" "test" {
  name            = %[1]q
  cluster         = aws_ecs_cluster.test.id
  task_definition = "${aws_ecs_task_definition.test.family}:${aws_ecs_task_definition.test.revision}"
  desired_count   = 1
}
`, rName)
}

func testAccServiceConfig_clusterName(rName string) string {
	return fmt.Sprintf(`
resource "aws_ecs_cluster" "test" {
  name = %[1]q
}

resource "aws_ecs_task_definition" "test" {
  family = %[1]q

  container_definitions = <<DEFINITION
[
  {
    "cpu": 128,
    "essential": true,
    "image": "jenkins:latest",
    "memory": 128,
    "name": "jenkins"
  }
]
DEFINITION
}

resource "aws_ecs_service" "test" {
  name            = %[1]q
  cluster         = aws_ecs_cluster.test.name
  task_definition = aws_ecs_task_definition.test.arn
  desired_count   = 1
}
`, rName)
}

func testAccServiceConfig_alb(rName string) string {
	return acctest.ConfigCompose(acctest.ConfigVPCWithSubnets(rName, 2), fmt.Sprintf(`
resource "aws_ecs_cluster" "test" {
  name = %[1]q
}

resource "aws_ecs_task_definition" "test" {
  family = %[1]q

  container_definitions = <<DEFINITION
[
  {
    "cpu": 256,
    "essential": true,
    "image": "ghost:latest",
    "memory": 512,
    "name": "ghost",
    "portMappings": [
      {
        "containerPort": 2368,
        "hostPort": 8080
      }
    ]
  }
]
DEFINITION
}

resource "aws_iam_role" "ecs_service" {
  name = %[1]q

  assume_role_policy = <<EOF
{
  "Version": "2008-10-17",
  "Statement": [
    {
      "Sid": "",
      "Effect": "Allow",
      "Principal": {
        "Service": "ecs.amazonaws.com"
      },
      "Action": "sts:AssumeRole"
    }
  ]
}
EOF
}

resource "aws_iam_role_policy" "ecs_service" {
  name = %[1]q
  role = aws_iam_role.ecs_service.name

  policy = <<EOF
{
  "Version": "2012-10-17",
  "Statement": [
    {
      "Effect": "Allow",
      "Action": [
        "ec2:Describe*",
        "elasticloadbalancing:DeregisterInstancesFromLoadBalancer",
        "elasticloadbalancing:DeregisterTargets",
        "elasticloadbalancing:Describe*",
        "elasticloadbalancing:RegisterInstancesWithLoadBalancer",
        "elasticloadbalancing:RegisterTargets"
      ],
      "Resource": "*"
    }
  ]
}
EOF
}

resource "aws_lb_target_group" "test" {
  name     = aws_lb.test.name
  port     = 80
  protocol = "HTTP"
  vpc_id   = aws_vpc.test.id
}

resource "aws_lb" "test" {
  name     = %[1]q
  internal = true
  subnets  = aws_subnet.test[*].id
}

resource "aws_lb_listener" "front_end" {
  load_balancer_arn = aws_lb.test.id
  port              = "80"
  protocol          = "HTTP"

  default_action {
    target_group_arn = aws_lb_target_group.test.id
    type             = "forward"
  }
}

resource "aws_ecs_service" "test" {
  name            = %[1]q
  cluster         = aws_ecs_cluster.test.id
  task_definition = aws_ecs_task_definition.test.arn
  desired_count   = 1
  iam_role        = aws_iam_role.ecs_service.name

  load_balancer {
    target_group_arn = aws_lb_target_group.test.id
    container_name   = "ghost"
    container_port   = "2368"
  }

  depends_on = [aws_iam_role_policy.ecs_service]
}
`, rName))
}

func testAccServiceConfig_multipleTargetGroups(rName string) string {
	return acctest.ConfigCompose(acctest.ConfigVPCWithSubnets(rName, 2), fmt.Sprintf(`
resource "aws_ecs_cluster" "test" {
  name = %[1]q
}

resource "aws_ecs_task_definition" "test" {
  family = %[1]q

  container_definitions = <<DEFINITION
[
  {
    "cpu": 256,
    "essential": true,
    "image": "ghost:latest",
    "memory": 512,
    "name": "ghost",
    "portMappings": [
      {
        "containerPort": 2368,
        "hostPort": 2368
      },
      {
        "containerPort": 4501,
        "hostPort": 4501
      }
    ]
  }
]
DEFINITION
}

resource "aws_lb_target_group" "test" {
  name     = "${aws_lb.test.name}1"
  port     = 80
  protocol = "HTTP"
  vpc_id   = aws_vpc.test.id
}

resource "aws_lb_target_group" "static" {
  name     = "${aws_lb.test.name}2"
  port     = 80
  protocol = "HTTP"
  vpc_id   = aws_vpc.test.id
}

resource "aws_lb" "test" {
  name     = %[1]q
  internal = true
  subnets  = aws_subnet.test[*].id
}

resource "aws_lb_listener" "front_end" {
  load_balancer_arn = aws_lb.test.id
  port              = "80"
  protocol          = "HTTP"

  default_action {
    target_group_arn = aws_lb_target_group.test.id
    type             = "forward"
  }
}

resource "aws_lb_listener_rule" "static" {
  listener_arn = aws_lb_listener.front_end.arn
  priority     = 100

  action {
    type             = "forward"
    target_group_arn = aws_lb_target_group.static.arn
  }

  condition {
    path_pattern {
      values = ["/static/*"]
    }
  }
}

resource "aws_ecs_service" "test" {
  name            = %[1]q
  cluster         = aws_ecs_cluster.test.id
  task_definition = aws_ecs_task_definition.test.arn
  desired_count   = 1

  load_balancer {
    target_group_arn = aws_lb_target_group.test.id
    container_name   = "ghost"
    container_port   = "2368"
  }

  load_balancer {
    target_group_arn = aws_lb_target_group.static.id
    container_name   = "ghost"
    container_port   = "4501"
  }
}
`, rName))
}

func testAccServiceNetworkConfigurationConfig_base(rName, securityGroups string) string {
	return acctest.ConfigCompose(acctest.ConfigVPCWithSubnets(rName, 2), fmt.Sprintf(`
resource "aws_security_group" "test" {
  count = 2

  name   = "%[1]s-${count.index}"
  vpc_id = aws_vpc.test.id

  ingress {
    protocol    = "6"
    from_port   = 80
    to_port     = 8000
    cidr_blocks = [aws_vpc.test.cidr_block]
  }

  tags = {
    Name = %[1]q
  }
}

resource "aws_ecs_cluster" "test" {
  name = %[1]q
}

resource "aws_ecs_task_definition" "test" {
  family                = %[1]q
  network_mode          = "awsvpc"
  container_definitions = <<DEFINITION
[
  {
    "cpu": 128,
    "essential": true,
    "image": "mongo:latest",
    "memory": 128,
    "name": "mongodb"
  }
]
DEFINITION
}

resource "aws_ecs_service" "test" {
  name            = %[1]q
  cluster         = aws_ecs_cluster.test.id
  task_definition = aws_ecs_task_definition.test.arn
  desired_count   = 1
  network_configuration {
    security_groups = [%[2]s]
    subnets         = aws_subnet.test[*].id
  }
}
`, rName, securityGroups))
}

func testAccServiceConfig_networkConfiguration(rName string) string {
	return testAccServiceNetworkConfigurationConfig_base(rName, "aws_security_group.test[0].id, aws_security_group.test[1].id")
}

func testAccServiceConfig_networkConfigurationModified(rName string) string {
	return testAccServiceNetworkConfigurationConfig_base(rName, "aws_security_group.test[0].id")
}

func testAccServiceConfig_registries(rName string) string {
	return acctest.ConfigCompose(acctest.ConfigVPCWithSubnets(rName, 2), fmt.Sprintf(`
resource "aws_security_group" "test" {
  name   = %[1]q
  vpc_id = aws_vpc.test.id

  ingress {
    protocol    = "-1"
    from_port   = 0
    to_port     = 0
    cidr_blocks = [aws_vpc.test.cidr_block]
  }

  tags = {
    Name = %[1]q
  }
}

resource "aws_service_discovery_private_dns_namespace" "test" {
  name        = "%[1]s.terraform.local"
  description = "test"
  vpc         = aws_vpc.test.id
}

resource "aws_service_discovery_service" "test" {
  name = %[1]q

  dns_config {
    namespace_id = aws_service_discovery_private_dns_namespace.test.id

    dns_records {
      ttl  = 5
      type = "SRV"
    }
  }
}

resource "aws_ecs_cluster" "test" {
  name = %[1]q
}

resource "aws_ecs_task_definition" "test" {
  family       = %[1]q
  network_mode = "awsvpc"

  container_definitions = <<DEFINITION
[
  {
    "cpu": 128,
    "essential": true,
    "image": "mongo:latest",
    "memory": 128,
    "name": "mongodb"
  }
]
DEFINITION
}

resource "aws_ecs_service" "test" {
  name            = %[1]q
  cluster         = aws_ecs_cluster.test.id
  task_definition = aws_ecs_task_definition.test.arn
  desired_count   = 1

  service_registries {
    port         = 34567
    registry_arn = aws_service_discovery_service.test.arn
  }

  network_configuration {
    security_groups = [aws_security_group.test.id]
    subnets         = aws_subnet.test[*].id
  }
}
`, rName))
}

func testAccServiceConfig_registriesContainer(rName string) string {
	return acctest.ConfigCompose(acctest.ConfigVPCWithSubnets(rName, 2), fmt.Sprintf(`
resource "aws_security_group" "test" {
  name   = %[1]q
  vpc_id = aws_vpc.test.id

  ingress {
    protocol    = "-1"
    from_port   = 0
    to_port     = 0
    cidr_blocks = [aws_vpc.test.cidr_block]
  }

  tags = {
    Name = %[1]q
  }
}

resource "aws_service_discovery_private_dns_namespace" "test" {
  name        = "%[1]s.terraform.local"
  description = "test"
  vpc         = aws_vpc.test.id
}

resource "aws_service_discovery_service" "test" {
  name = %[1]q

  dns_config {
    namespace_id = aws_service_discovery_private_dns_namespace.test.id

    dns_records {
      ttl  = 5
      type = "SRV"
    }
  }
}

resource "aws_ecs_cluster" "test" {
  name = %[1]q
}

resource "aws_ecs_task_definition" "test" {
  family       = %[1]q
  network_mode = "bridge"

  container_definitions = <<DEFINITION
[
  {
    "cpu": 128,
    "essential": true,
    "image": "mongo:latest",
    "memory": 128,
    "name": "mongodb",
    "portMappings": [
    {
      "hostPort": 0,
      "protocol": "tcp",
      "containerPort": 27017
    }
    ]
  }
]
DEFINITION
}

resource "aws_ecs_service" "test" {
  name            = %[1]q
  cluster         = aws_ecs_cluster.test.id
  task_definition = aws_ecs_task_definition.test.arn
  desired_count   = 1

  service_registries {
    container_name = "mongodb"
    container_port = 27017
    registry_arn   = aws_service_discovery_service.test.arn
  }
}
`, rName))
}

func testAccServiceConfig_registriesChanges(rName, discoveryName string) string {
	return acctest.ConfigCompose(acctest.ConfigVPCWithSubnets(rName, 2), fmt.Sprintf(`
resource "aws_security_group" "test" {
  name   = %[1]q
  vpc_id = aws_vpc.test.id

  ingress {
    protocol    = "-1"
    from_port   = 0
    to_port     = 0
    cidr_blocks = [aws_vpc.test.cidr_block]
  }

  tags = {
    Name = %[1]q
  }
}

resource "aws_service_discovery_private_dns_namespace" "test" {
  name        = "%[2]s.terraform.local"
  description = "test"
  vpc         = aws_vpc.test.id
}

resource "aws_service_discovery_service" "test" {
  name = %[2]q

  dns_config {
    namespace_id = aws_service_discovery_private_dns_namespace.test.id

    dns_records {
      ttl  = 5
      type = "SRV"
    }
  }
}

resource "aws_ecs_cluster" "test" {
  name = %[1]q
}

resource "aws_ecs_task_definition" "test" {
  family       = %[1]q
  network_mode = "awsvpc"

  container_definitions = <<DEFINITION
[
  {
    "cpu": 128,
    "essential": true,
    "image": "mongo:latest",
    "memory": 128,
    "name": "mongodb"
  }
]
DEFINITION
}

resource "aws_ecs_service" "test" {
  name            = %[1]q
  cluster         = aws_ecs_cluster.test.id
  task_definition = aws_ecs_task_definition.test.arn
  desired_count   = 1

  service_registries {
    port         = 34567
    registry_arn = aws_service_discovery_service.test.arn
  }

  network_configuration {
    security_groups = [aws_security_group.test.id]
    subnets         = aws_subnet.test[*].id
  }
}
`, rName, discoveryName))
}

func testAccServiceConfig_registriesRemoval(rName, discoveryName string, removed bool) string {
	if removed {
		return acctest.ConfigCompose(acctest.ConfigVPCWithSubnets(rName, 2), fmt.Sprintf(`
resource "aws_security_group" "test" {
  name   = %[1]q
  vpc_id = aws_vpc.test.id

  ingress {
    protocol    = "-1"
    from_port   = 0
    to_port     = 0
    cidr_blocks = [aws_vpc.test.cidr_block]
  }

  tags = {
    Name = %[1]q
  }
}

resource "aws_service_discovery_private_dns_namespace" "test" {
  name        = "%[2]s.terraform.local"
  description = "test"
  vpc         = aws_vpc.test.id
}

resource "aws_ecs_cluster" "test" {
  name = %[1]q
}

resource "aws_ecs_task_definition" "test" {
  family       = %[1]q
  network_mode = "awsvpc"

  container_definitions = <<DEFINITION
[
  {
    "cpu": 128,
    "essential": true,
    "image": "mongo:latest",
    "memory": 128,
    "name": "mongodb"
  }
]
DEFINITION
}

resource "aws_ecs_service" "test" {
  name            = %[1]q
  cluster         = aws_ecs_cluster.test.id
  task_definition = aws_ecs_task_definition.test.arn
  desired_count   = 1

  network_configuration {
    security_groups = [aws_security_group.test.id]
    subnets         = aws_subnet.test[*].id
  }
}
`, rName, discoveryName))
	}
	return acctest.ConfigCompose(acctest.ConfigVPCWithSubnets(rName, 2), fmt.Sprintf(`
resource "aws_security_group" "test" {
  name   = %[1]q
  vpc_id = aws_vpc.test.id

  ingress {
    protocol    = "-1"
    from_port   = 0
    to_port     = 0
    cidr_blocks = [aws_vpc.test.cidr_block]
  }

  tags = {
    Name = %[1]q
  }
}

resource "aws_service_discovery_private_dns_namespace" "test" {
  name        = "%[2]s.terraform.local"
  description = "test"
  vpc         = aws_vpc.test.id
}

resource "aws_service_discovery_service" "test" {
  name = %[2]q

  dns_config {
    namespace_id = aws_service_discovery_private_dns_namespace.test.id

    dns_records {
      ttl  = 5
      type = "SRV"
    }
  }
}

resource "aws_ecs_cluster" "test" {
  name = %[1]q
}

resource "aws_ecs_task_definition" "test" {
  family       = %[1]q
  network_mode = "awsvpc"

  container_definitions = <<DEFINITION
[
  {
    "cpu": 128,
    "essential": true,
    "image": "mongo:latest",
    "memory": 128,
    "name": "mongodb"
  }
]
DEFINITION
}

resource "aws_ecs_service" "test" {
  name            = %[1]q
  cluster         = aws_ecs_cluster.test.id
  task_definition = aws_ecs_task_definition.test.arn
  desired_count   = 1

  service_registries {
    port         = 34567
    registry_arn = aws_service_discovery_service.test.arn
  }

  network_configuration {
    security_groups = [aws_security_group.test.id]
    subnets         = aws_subnet.test[*].id
  }
}
`, rName, discoveryName))
}

func testAccServiceConfig_daemonSchedulingStrategy(rName string) string {
	return fmt.Sprintf(`
resource "aws_ecs_cluster" "test" {
  name = %[1]q
}

resource "aws_ecs_task_definition" "test" {
  family = %[1]q

  container_definitions = <<DEFINITION
[
  {
    "cpu": 128,
    "essential": true,
    "image": "ghost:latest",
    "memory": 128,
    "name": "ghost"
  }
]
DEFINITION
}

resource "aws_ecs_service" "test" {
  name                = %[1]q
  cluster             = aws_ecs_cluster.test.id
  task_definition     = "${aws_ecs_task_definition.test.family}:${aws_ecs_task_definition.test.revision}"
  scheduling_strategy = "DAEMON"
}
`, rName)
}

func testAccServiceConfig_daemonSchedulingStrategySetDeploymentMinimum(rName string) string {
	return fmt.Sprintf(`
resource "aws_ecs_cluster" "test" {
  name = %[1]q
}

resource "aws_ecs_task_definition" "test" {
  family = %[1]q

  container_definitions = <<DEFINITION
[
  {
    "cpu": 128,
    "essential": true,
    "image": "ghost:latest",
    "memory": 128,
    "name": "ghost"
  }
]
DEFINITION
}

resource "aws_ecs_service" "test" {
  name                               = %[1]q
  cluster                            = aws_ecs_cluster.test.id
  task_definition                    = "${aws_ecs_task_definition.test.family}:${aws_ecs_task_definition.test.revision}"
  scheduling_strategy                = "DAEMON"
  deployment_minimum_healthy_percent = "50"
}
`, rName)
}

func testAccServiceConfig_deploymentControllerType(rName string, deploymentController string) string {
	return acctest.ConfigCompose(acctest.ConfigVPCWithSubnets(rName, 2), fmt.Sprintf(`
resource "aws_lb" "test" {
  internal = true
  name     = %[1]q
  subnets  = aws_subnet.test[*].id
}

resource "aws_lb_listener" "test" {
  load_balancer_arn = aws_lb.test.id
  port              = "80"
  protocol          = "HTTP"

  default_action {
    target_group_arn = aws_lb_target_group.test.id
    type             = "forward"
  }
}

resource "aws_lb_target_group" "test" {
  name     = aws_lb.test.name
  port     = 80
  protocol = "HTTP"
  vpc_id   = aws_vpc.test.id
}

resource "aws_ecs_cluster" "test" {
  name = %[1]q
}

resource "aws_ecs_task_definition" "test" {
  family = %[1]q

  container_definitions = <<DEFINITION
[
  {
    "cpu": 128,
    "essential": true,
    "image": "mongo:latest",
    "memory": 128,
    "name": "test",
    "portMappings": [
      {
        "containerPort": 80,
        "hostPort": 8080
      }
    ]
  }
]
DEFINITION
}

resource "aws_ecs_service" "test" {
  cluster         = aws_ecs_cluster.test.id
  desired_count   = 1
  name            = %[1]q
  task_definition = aws_ecs_task_definition.test.arn

  deployment_controller {
    type = %[2]q
  }

  load_balancer {
    container_name   = "test"
    container_port   = "80"
    target_group_arn = aws_lb_target_group.test.id
  }
}
`, rName, deploymentController))
}

func testAccServiceConfig_deploymentControllerTypeCodeDeployUpdate(rName string, desiredReplicas, healthCheckGracePeriodSeconds int) string {
	return acctest.ConfigCompose(acctest.ConfigVPCWithSubnets(rName, 2), fmt.Sprintf(`
resource "aws_internet_gateway" "test" {
  vpc_id = aws_vpc.test.id

  tags = {
    Name = %[1]q
  }
}

resource "aws_route_table" "test" {
  vpc_id = aws_vpc.test.id

  route {
    cidr_block = "0.0.0.0/0"
    gateway_id = aws_internet_gateway.test.id
  }

  tags = {
    Name = %[1]q
  }
}

resource "aws_security_group" "test" {
  name   = %[1]q
  vpc_id = aws_vpc.test.id

  ingress {
    protocol    = "6"
    from_port   = 80
    to_port     = 8000
    cidr_blocks = [aws_vpc.test.cidr_block]
  }

  egress {
    from_port = 0
    to_port   = 0
    protocol  = "-1"

    cidr_blocks = [
      "0.0.0.0/0",
    ]
  }

  tags = {
    Name = %[1]q
  }
}

resource "aws_route_table_association" "test" {
  count          = 2
  subnet_id      = element(aws_subnet.test[*].id, count.index)
  route_table_id = aws_route_table.test.id
}

resource "aws_lb" "test" {
  internal = true
  name     = %[1]q
  subnets  = aws_subnet.test[*].id
}

resource "aws_lb_listener" "test" {
  load_balancer_arn = aws_lb.test.id
  port              = "80"
  protocol          = "HTTP"

  default_action {
    target_group_arn = aws_lb_target_group.test.id
    type             = "forward"
  }
}

resource "aws_lb_target_group" "test" {
  target_type = "ip"
  name        = aws_lb.test.name
  port        = 80
  protocol    = "HTTP"
  vpc_id      = aws_vpc.test.id
}

resource "aws_ecs_cluster" "test" {
  name = %[1]q
}

resource "aws_ecs_task_definition" "test" {
  family                   = %[1]q
  requires_compatibilities = ["FARGATE"]
  network_mode             = "awsvpc"
  cpu                      = "256"
  memory                   = "512"

  container_definitions = <<DEFINITION
[
  {
    "essential": true,
    "image": "nginx:latest",
    "name": "test",
    "portMappings": [
      {
        "containerPort": 80,
        "protocol": "tcp"
      }
    ]
  }
]
DEFINITION
}

resource "aws_ecs_service" "test" {
  cluster                           = aws_ecs_cluster.test.id
  desired_count                     = %[2]d
  name                              = %[1]q
  task_definition                   = aws_ecs_task_definition.test.arn
  health_check_grace_period_seconds = %[3]d

  deployment_controller {
    type = "CODE_DEPLOY"
  }

  capacity_provider_strategy {
    capacity_provider = "FARGATE"
    base              = 1
    weight            = 1
  }

  load_balancer {
    container_name   = "test"
    container_port   = "80"
    target_group_arn = aws_lb_target_group.test.id
  }

  network_configuration {
    subnets          = aws_subnet.test[*].id
    security_groups  = [aws_security_group.test.id]
    assign_public_ip = true
  }
}
`, rName, desiredReplicas, healthCheckGracePeriodSeconds))
}

func testAccServiceConfig_deploymentControllerTypeExternal(rName string) string {
	return fmt.Sprintf(`
resource "aws_ecs_cluster" "test" {
  name = %[1]q
}

resource "aws_ecs_service" "test" {
  cluster       = aws_ecs_cluster.test.id
  desired_count = 0
  name          = %[1]q

  deployment_controller {
    type = "EXTERNAL"
  }
}
`, rName)
}

func testAccServiceConfig_deploymentPercents(rName string, deploymentMinimumHealthyPercent, deploymentMaximumPercent int) string {
	return fmt.Sprintf(`
resource "aws_ecs_cluster" "test" {
  name = %[1]q
}

resource "aws_ecs_task_definition" "test" {
  family = %[1]q

  container_definitions = <<DEFINITION
[
  {
    "cpu": 128,
    "essential": true,
    "image": "mongo:latest",
    "memory": 128,
    "name": "mongodb"
  }
]
DEFINITION
}

resource "aws_ecs_service" "test" {
  cluster                            = aws_ecs_cluster.test.id
  deployment_maximum_percent         = %[2]d
  deployment_minimum_healthy_percent = %[3]d
  desired_count                      = 1
  name                               = %[1]q
  task_definition                    = aws_ecs_task_definition.test.arn
}
`, rName, deploymentMaximumPercent, deploymentMinimumHealthyPercent)
}

func testAccServiceConfig_deploymentCircuitBreaker(rName string) string {
	return fmt.Sprintf(`
resource "aws_ecs_cluster" "test" {
  name = %[1]q
}

resource "aws_ecs_task_definition" "test" {
  family = %[1]q

  container_definitions = <<DEFINITION
[
  {
    "cpu": 128,
    "essential": true,
    "image": "mongo:latest",
    "memory": 128,
    "name": "mongodb"
  }
]
DEFINITION
}

resource "aws_ecs_service" "test" {
  cluster         = aws_ecs_cluster.test.id
  desired_count   = 1
  name            = %[1]q
  task_definition = aws_ecs_task_definition.test.arn

  deployment_circuit_breaker {
    enable   = true
    rollback = true
  }
}
`, rName)
}

func testAccServiceConfig_tags1(rName, tag1Key, tag1Value string) string {
	return fmt.Sprintf(`
resource "aws_ecs_cluster" "test" {
  name = %[1]q
}

resource "aws_ecs_task_definition" "test" {
  family = %[1]q

  container_definitions = <<DEFINITION
[
  {
    "cpu": 128,
    "essential": true,
    "image": "mongo:latest",
    "memory": 128,
    "name": "mongodb"
  }
]
DEFINITION
}

resource "aws_ecs_service" "test" {
  cluster         = aws_ecs_cluster.test.id
  desired_count   = 0
  name            = %[1]q
  task_definition = aws_ecs_task_definition.test.arn

  tags = {
    %[2]q = %[3]q
  }
}
`, rName, tag1Key, tag1Value)
}

func testAccServiceConfig_tags2(rName, tag1Key, tag1Value, tag2Key, tag2Value string) string {
	return fmt.Sprintf(`
resource "aws_ecs_cluster" "test" {
  name = %[1]q
}

resource "aws_ecs_task_definition" "test" {
  family = %[1]q

  container_definitions = <<DEFINITION
[
  {
    "cpu": 128,
    "essential": true,
    "image": "mongo:latest",
    "memory": 128,
    "name": "mongodb"
  }
]
DEFINITION
}

resource "aws_ecs_service" "test" {
  cluster         = aws_ecs_cluster.test.id
  desired_count   = 0
  name            = %[1]q
  task_definition = aws_ecs_task_definition.test.arn

  tags = {
    %[2]q = %[3]q
    %[4]q = %[5]q
  }
}
`, rName, tag1Key, tag1Value, tag2Key, tag2Value)
}

func testAccServiceConfig_managedTags(rName string) string {
	return fmt.Sprintf(`
resource "aws_ecs_cluster" "test" {
  name = %[1]q
}

resource "aws_ecs_task_definition" "test" {
  family = %[1]q

  container_definitions = <<DEFINITION
[
  {
    "cpu": 128,
    "essential": true,
    "image": "mongo:latest",
    "memory": 128,
    "name": "mongodb"
  }
]
DEFINITION
}

resource "aws_ecs_service" "test" {
  cluster                 = aws_ecs_cluster.test.id
  desired_count           = 0
  name                    = %[1]q
  task_definition         = aws_ecs_task_definition.test.arn
  enable_ecs_managed_tags = true

  tags = {
    tag-key = "tag-value"
  }
}
`, rName)
}

func testAccServiceConfig_propagateTags(rName, propagate string) string {
	return fmt.Sprintf(`
resource "aws_ecs_cluster" "test" {
  name = %[1]q
}

resource "aws_ecs_task_definition" "test" {
  family = %[1]q

  container_definitions = <<DEFINITION
[
  {
    "cpu": 128,
    "essential": true,
    "image": "mongo:latest",
    "memory": 128,
    "name": "mongodb"
  }
]
DEFINITION

  tags = {
    tag-key = "task-def"
  }
}

resource "aws_ecs_service" "test" {
  cluster                 = aws_ecs_cluster.test.id
  desired_count           = 0
  name                    = %[1]q
  task_definition         = aws_ecs_task_definition.test.arn
  enable_ecs_managed_tags = true
  propagate_tags          = %[2]q

  tags = {
    tag-key = "service"
  }
}
`, rName, propagate)
}

func testAccServiceConfig_replicaSchedulingStrategy(rName string) string {
	return fmt.Sprintf(`
resource "aws_ecs_cluster" "test" {
  name = %[1]q
}

resource "aws_ecs_task_definition" "test" {
  family = %[1]q

  container_definitions = <<DEFINITION
[
  {
    "cpu": 128,
    "essential": true,
    "image": "ghost:latest",
    "memory": 128,
    "name": "ghost"
  }
]
DEFINITION
}

resource "aws_ecs_service" "test" {
  name                = %[1]q
  cluster             = aws_ecs_cluster.test.id
  task_definition     = "${aws_ecs_task_definition.test.family}:${aws_ecs_task_definition.test.revision}"
  scheduling_strategy = "REPLICA"
  desired_count       = 1
}
`, rName)
}

func testAccServiceConfig_executeCommand(rName string, enable bool) string {
	return fmt.Sprintf(`
resource "aws_iam_role" "test" {
  name               = %[1]q
  assume_role_policy = <<EOF
{
  "Version": "2012-10-17",
  "Statement": [
    {
      "Sid": "",
      "Effect": "Allow",
      "Principal": {
        "Service": "ecs-tasks.amazonaws.com"
      },
      "Action": "sts:AssumeRole"
    }
  ]
}
EOF

  inline_policy {
    name = "exec_policy"

    policy = <<EOF
{
   "Version": "2012-10-17",
   "Statement": [
       {
       "Effect": "Allow",
       "Action": [
            "ssmmessages:CreateControlChannel",
            "ssmmessages:CreateDataChannel",
            "ssmmessages:OpenControlChannel",
            "ssmmessages:OpenDataChannel"
       ],
      "Resource": "*"
      }
   ]
}
EOF
  }
}

resource "aws_ecs_cluster" "test" {
  name = %[1]q
}

resource "aws_ecs_task_definition" "test" {
  family = %[1]q

  task_role_arn = aws_iam_role.test.arn

  container_definitions = <<DEFINITION
[
  {
    "cpu": 128,
    "essential": true,
    "image": "mongo:latest",
    "memory": 128,
    "name": "mongodb"
  }
]
DEFINITION
}

resource "aws_ecs_service" "test" {
  cluster                = aws_ecs_cluster.test.id
  desired_count          = 0
  name                   = %[1]q
  task_definition        = aws_ecs_task_definition.test.arn
  enable_execute_command = %[2]t
}
`, rName, enable)
}

func testAccServiceConfig_serviceConnectBasic(rName string) string {
	return fmt.Sprintf(`
resource "aws_service_discovery_http_namespace" "test" {
  name = %[1]q
}

resource "aws_ecs_cluster" "test" {
  name = %[1]q

  service_connect_defaults {
    namespace = aws_service_discovery_http_namespace.test.arn
  }
}

resource "aws_ecs_task_definition" "test" {
  family       = %[1]q
  network_mode = "bridge"

  container_definitions = <<DEFINITION
[
  {
    "cpu": 128,
    "essential": true,
    "image": "mongo:latest",
    "memory": 128,
    "name": "mongodb",
    "portMappings": [
    {
      "hostPort": 0,
      "protocol": "tcp",
      "containerPort": 27017
    }
    ]
  }
]
DEFINITION
}

resource "aws_ecs_service" "test" {
  name            = %[1]q
  cluster         = aws_ecs_cluster.test.id
  task_definition = aws_ecs_task_definition.test.arn
  desired_count   = 1

  service_connect_configuration {
    enabled = true
  }
}
`, rName)
}

func testAccServiceConfig_baseVPCLattice(rName string) string {
	return fmt.Sprintf(`
resource "aws_vpc" "test" {
  cidr_block = "10.10.0.0/16"

  assign_generated_ipv6_cidr_block = true

  tags = {
    Name = %[1]q
  }
}

resource "aws_subnet" "test" {
  cidr_block      = "10.10.0.0/16"
  ipv6_cidr_block = aws_vpc.test.ipv6_cidr_block

  vpc_id                          = aws_vpc.test.id
  assign_ipv6_address_on_creation = true
  map_public_ip_on_launch         = true

  tags = {
    Name = %[1]q
  }
}

resource "aws_internet_gateway" "test" {
  vpc_id = aws_vpc.test.id

  tags = {
    Name = %[1]q
  }
}

resource "aws_route_table" "test" {
  vpc_id = aws_vpc.test.id

  route {
    cidr_block = "0.0.0.0/0"
    gateway_id = aws_internet_gateway.test.id
  }

  route {
    ipv6_cidr_block = "::/0"
    gateway_id      = aws_internet_gateway.test.id
  }

  tags = {
    Name = %[1]q
  }
}

resource "aws_route_table_association" "test" {
  subnet_id      = aws_subnet.test.id
  route_table_id = aws_route_table.test.id
}


data "aws_ec2_managed_prefix_list" "test" {
  filter {
    name   = "prefix-list-name"
    values = ["com.amazonaws.${data.aws_region.current.region}.vpc-lattice"]
  }
}

resource "aws_security_group" "test" {
  name   = %[1]q
  vpc_id = aws_vpc.test.id

  ingress {
    from_port        = 80
    to_port          = 80
    protocol         = "tcp"
    cidr_blocks      = ["10.0.0.0/16"]
    ipv6_cidr_blocks = [aws_vpc.test.ipv6_cidr_block]
  }

  ingress {
    prefix_list_ids = [data.aws_ec2_managed_prefix_list.test.id]
    from_port       = 0
    to_port         = 0
    protocol        = -1

  }

  egress {
    from_port        = 0
    to_port          = 0
    protocol         = "-1"
    cidr_blocks      = ["0.0.0.0/0"]
    ipv6_cidr_blocks = ["::/0"]
  }

  tags = {
    Name = %[1]q
  }

  # ECS Infrastructure role must exist long enough for the VPC Lattice targets to be deregistered.
  # Security group removal is a good indicator of this.
  depends_on = [aws_iam_role.vpc_lattice_infrastructure]
}


resource "aws_vpclattice_service" "test" {
  name = %[1]q

  tags = {
    Name = %[1]q
  }
}

resource "aws_vpclattice_service_network" "test" {
  name = %[1]q

  tags = {
    Name = %[1]q
  }
}

resource "aws_vpclattice_target_group" "test" {
  name = %[1]q
  type = "IP"

  config {
    port             = 80
    protocol         = "HTTP"
    protocol_version = "HTTP1"
    vpc_identifier   = aws_vpc.test.id
    health_check {
      enabled = false
    }
  }

}

resource "aws_vpclattice_target_group" "test_ipv6" {
  name = "%[1]s-ipv6"
  type = "IP"

  config {
    port             = 80
    protocol         = "HTTP"
    protocol_version = "HTTP1"
    vpc_identifier   = aws_vpc.test.id
    ip_address_type  = "IPV6"
    health_check {
      enabled = false
    }
  }
}


resource "aws_vpclattice_listener" "test" {
  name               = "%[1]s-listener"
  protocol           = "HTTP"
  service_identifier = aws_vpclattice_service.test.id

  default_action {
    forward {
      target_groups {
        target_group_identifier = aws_vpclattice_target_group.test.id
        weight                  = 80
      }
      target_groups {
        target_group_identifier = aws_vpclattice_target_group.test_ipv6.id
        weight                  = 20
      }
    }
  }
}

resource "aws_vpclattice_service_network_service_association" "test" {
  service_network_identifier = aws_vpclattice_service_network.test.arn
  service_identifier         = aws_vpclattice_service.test.arn
}

resource "aws_vpclattice_service_network_vpc_association" "test" {
  service_network_identifier = aws_vpclattice_service_network.test.arn
  vpc_identifier             = aws_vpc.test.id
}

resource "aws_iam_role" "vpc_lattice_infrastructure" {
  name                = "%[1]s-vpcl-infrastructure"
  managed_policy_arns = ["arn:${data.aws_partition.current.partition}:iam::aws:policy/VPCLatticeFullAccess"]
  assume_role_policy  = <<POLICY
{
  "Version": "2012-10-17",
  "Statement": [
    {
      "Sid": "AllowAccessToECSForInfrastructureManagement",
      "Effect": "Allow",
      "Principal": {
        "Service": "ecs.amazonaws.com"
      },
      "Action": "sts:AssumeRole"
    }
  ]
}
POLICY
}

resource "aws_iam_role" "ecs_task_role" {
  name = %[1]q

  assume_role_policy = <<POLICY
{
  "Version": "2012-10-17",
  "Statement": [
    {
      "Effect": "Allow",
      "Principal": {
        "Service": [
          "ecs-tasks.amazonaws.com"
        ]
      },
      "Action": "sts:AssumeRole",
      "Condition": {
        "ArnLike": {
          "aws:SourceArn": "arn:${data.aws_partition.current.partition}:ecs:*:${data.aws_caller_identity.current.account_id}:*"
        },
        "StringEquals": {
          "aws:SourceAccount": "${data.aws_caller_identity.current.account_id}"
        }
      }
    }
  ]
}
POLICY
}

resource "aws_iam_role_policy" "ecs_task_policy" {
  name = %[1]q
  role = aws_iam_role.ecs_task_role.name

  policy = <<POLICY
{
  "Version": "2012-10-17",
  "Statement": [
    {
      "Effect": "Allow",
      "Action": [
        "s3:GetObject"
      ],
      "Resource": "*",
      "Condition": {
        "ArnLike": {
          "aws:SourceArn": "arn:${data.aws_partition.current.partition}:ecs:*:${data.aws_caller_identity.current.account_id}:*"
        },
        "StringEquals": {
          "aws:SourceAccount": "${data.aws_caller_identity.current.account_id}"
        }
      }
    }
  ]
}
POLICY
}

resource "aws_ecs_cluster" "test" {
  name = %[1]q
}

resource "aws_iam_role" "task_execution_role" {
  name = "%[1]s-task_execution_role"

  assume_role_policy = <<POLICY
{
  "Version": "2012-10-17",
  "Statement": [
    {
      "Effect": "Allow",
      "Principal": {
        "Service": [
          "ecs-tasks.amazonaws.com"
        ]
      },
      "Action": "sts:AssumeRole",
      "Condition": {
        "ArnLike": {
          "aws:SourceArn": "arn:${data.aws_partition.current.partition}:ecs:*:${data.aws_caller_identity.current.account_id}:*"
        },
        "StringEquals": {
          "aws:SourceAccount": "${data.aws_caller_identity.current.account_id}"
        }
      }
    }
  ]
}
POLICY
}

resource "aws_iam_role_policy_attachment" "ecs_task_execution_role_policy" {
  role       = aws_iam_role.task_execution_role.name
  policy_arn = "arn:${data.aws_partition.current.partition}:iam::aws:policy/service-role/AmazonECSTaskExecutionRolePolicy"
}

resource "aws_ecs_task_definition" "test" {
  family                   = %[1]q
  requires_compatibilities = ["FARGATE"]
  network_mode             = "awsvpc"
  cpu                      = "256"
  memory                   = "512"
  task_role_arn            = aws_iam_role.ecs_task_role.arn
  execution_role_arn       = aws_iam_role.task_execution_role.arn

  container_definitions = <<DEFINITION
[
  {
    "essential": true,
    "image": "nginx:latest",
    "name": "%[1]s-container",
    "portMappings": [
      {
        "containerPort": 80,
        "name": "testvpclattice"
      }
    ]
  }
]
DEFINITION
}

data "aws_partition" "current" {}
data "aws_caller_identity" "current" {}
data "aws_region" "current" {}
`, rName)
}

func testAccServiceConfig_vpcLatticeConfiguration_basic(rName string) string {
	return acctest.ConfigCompose(
		acctest.ConfigAvailableAZsNoOptInDefaultExclude(),
		testAccServiceConfig_baseVPCLattice(rName),
		fmt.Sprintf(`
resource "aws_ecs_service" "test" {
  name                   = %[1]q
  cluster                = aws_ecs_cluster.test.name
  task_definition        = aws_ecs_task_definition.test.arn
  desired_count          = 1
  launch_type            = "FARGATE"
  enable_execute_command = true
  network_configuration {
    subnets          = [aws_subnet.test.id]
    security_groups  = [aws_security_group.test.id]
    assign_public_ip = true
  }
  vpc_lattice_configurations {
    role_arn         = aws_iam_role.vpc_lattice_infrastructure.arn
    target_group_arn = aws_vpclattice_target_group.test.arn
    port_name        = "testvpclattice"
  }

  vpc_lattice_configurations {
    role_arn         = aws_iam_role.vpc_lattice_infrastructure.arn
    target_group_arn = aws_vpclattice_target_group.test_ipv6.arn
    port_name        = "testvpclattice"
  }
}
`, rName))
}

func testAccServiceConfig_vpcLatticeConfiguration_removed(rName string) string {
	return acctest.ConfigCompose(
		acctest.ConfigAvailableAZsNoOptInDefaultExclude(),
		testAccServiceConfig_baseVPCLattice(rName),
		fmt.Sprintf(`
resource "aws_ecs_service" "test" {
  name                   = %[1]q
  cluster                = aws_ecs_cluster.test.name
  task_definition        = aws_ecs_task_definition.test.arn
  desired_count          = 1
  launch_type            = "FARGATE"
  enable_execute_command = true
  wait_for_steady_state  = true
  network_configuration {
    subnets          = [aws_subnet.test.id]
    security_groups  = [aws_security_group.test.id]
    assign_public_ip = true
  }
}
`, rName))
}

func testAccServiceConfig_serviceConnectAllAttributes(rName string) string {
	return fmt.Sprintf(`
resource "aws_kms_key" "test" {
  description             = %[1]q
  deletion_window_in_days = 7
  enable_key_rotation     = true
  policy                  = data.aws_iam_policy_document.test.json
}


data "aws_iam_policy_document" "test" {
  policy_id = "KMSPolicy"

  statement {
    sid    = "Root User Permissions"
    effect = "Allow"
    principals {
      type = "AWS"
      identifiers = [
      "arn:${data.aws_partition.current.partition}:iam::${data.aws_caller_identity.current.account_id}:root"]
    }
    actions = [
    "kms:*"]
    resources = ["*"]
  }

  statement {
    sid    = "EC2 kms permissions"
    effect = "Allow"
    principals {
      type        = "AWS"
      identifiers = [aws_iam_role.test.arn]
    }
    actions = [
      "kms:Encrypt",
      "kms:Decrypt",
      "kms:GenerateDataKey",
    "kms:GenerateDataKeyPair"]
    resources = ["*"]
  }
}

resource "aws_iam_role" "test" {
  name = %[1]q

  assume_role_policy  = <<EOF
{
  "Version": "2012-10-17",
  "Statement": [
    {
      "Action": "sts:AssumeRole",
      "Principal": {
        "Service": "ecs.amazonaws.com"
      },
      "Effect": "Allow",
      "Sid": ""
    }
  ]
}
EOF
  managed_policy_arns = ["arn:${data.aws_partition.current.partition}:iam::aws:policy/service-role/AmazonECSInfrastructureRolePolicyForServiceConnectTransportLayerSecurity"]
}

resource "aws_service_discovery_http_namespace" "test" {
  name = %[1]q
}

resource "aws_ecs_cluster" "test" {
  name = %[1]q
}

resource "aws_ecs_task_definition" "test" {
  family       = %[1]q
  network_mode = "bridge"

  container_definitions = <<DEFINITION
[
  {
    "cpu": 128,
    "essential": true,
    "image": "mongo:latest",
    "memory": 128,
    "name": "mongodb",
    "portMappings": [
    {
      "hostPort": 0,
      "appProtocol": "http",
      "containerPort": 27017,
      "name": "tf-test",
      "protocol": "tcp"
    }
    ]
  }
]
DEFINITION
}

resource "aws_ecs_service" "test" {
  name            = %[1]q
  cluster         = aws_ecs_cluster.test.id
  task_definition = aws_ecs_task_definition.test.arn
  desired_count   = 1

  service_connect_configuration {
    enabled   = true
    namespace = aws_service_discovery_http_namespace.test.arn

    log_configuration {
      log_driver = "json-file"

      options = {
        key = "value"
      }
    }

    service {
      client_alias {
        dns_name = "example.com"
        port     = 8080
      }

      discovery_name        = "test"
      ingress_port_override = 8443
      port_name             = "tf-test"
      tls {
        issuer_cert_authority {
          aws_pca_authority_arn = aws_acmpca_certificate_authority.test.arn
        }
        kms_key  = aws_kms_key.test.arn
        role_arn = aws_iam_role.test.arn
      }
      timeout {
        idle_timeout_seconds        = 120
        per_request_timeout_seconds = 60
      }
    }
  }
}

resource "aws_acmpca_certificate_authority_certificate" "test" {
  certificate_authority_arn = aws_acmpca_certificate_authority.test.arn

  certificate       = aws_acmpca_certificate.test.certificate
  certificate_chain = aws_acmpca_certificate.test.certificate_chain
}

resource "aws_acmpca_certificate" "test" {
  certificate_authority_arn   = aws_acmpca_certificate_authority.test.arn
  certificate_signing_request = aws_acmpca_certificate_authority.test.certificate_signing_request
  signing_algorithm           = "SHA512WITHRSA"

  template_arn = "arn:${data.aws_partition.current.partition}:acm-pca:::template/RootCACertificate/V1"

  validity {
    type  = "YEARS"
    value = 1
  }
}

resource "aws_acmpca_certificate_authority" "test" {
  permanent_deletion_time_in_days = 7
  type                            = "ROOT"
  usage_mode                      = "SHORT_LIVED_CERTIFICATE"
  certificate_authority_configuration {
    key_algorithm     = "RSA_4096"
    signing_algorithm = "SHA512WITHRSA"

    subject {
      common_name = %[1]q
    }
  }
  tags = {
    AmazonECSManaged = "true"
  }
}

data "aws_partition" "current" {}
data "aws_caller_identity" "current" {}
`, rName)
}

func testAccServiceConfig_serviceConnect_tls_with_empty_timeout_block(rName string) string {
	return fmt.Sprintf(`
resource "aws_kms_key" "test" {
  description             = %[1]q
  deletion_window_in_days = 7
  enable_key_rotation     = true
  policy                  = data.aws_iam_policy_document.test.json
}


data "aws_iam_policy_document" "test" {
  policy_id = "KMSPolicy"

  statement {
    sid    = "Root User Permissions"
    effect = "Allow"
    principals {
      type = "AWS"
      identifiers = [
      "arn:${data.aws_partition.current.partition}:iam::${data.aws_caller_identity.current.account_id}:root"]
    }
    actions = [
    "kms:*"]
    resources = ["*"]
  }

  statement {
    sid    = "EC2 kms permissions"
    effect = "Allow"
    principals {
      type        = "AWS"
      identifiers = [aws_iam_role.test.arn]
    }
    actions = [
      "kms:Encrypt",
      "kms:Decrypt",
      "kms:GenerateDataKey",
    "kms:GenerateDataKeyPair"]
    resources = ["*"]
  }
}

resource "aws_iam_role" "test" {
  name = %[1]q

  assume_role_policy  = <<EOF
{
  "Version": "2012-10-17",
  "Statement": [
    {
      "Action": "sts:AssumeRole",
      "Principal": {
        "Service": "ecs.amazonaws.com"
      },
      "Effect": "Allow",
      "Sid": ""
    }
  ]
}
EOF
  managed_policy_arns = ["arn:${data.aws_partition.current.partition}:iam::aws:policy/service-role/AmazonECSInfrastructureRolePolicyForServiceConnectTransportLayerSecurity"]
}

resource "aws_service_discovery_http_namespace" "test" {
  name = %[1]q
}

resource "aws_ecs_cluster" "test" {
  name = %[1]q
}

resource "aws_ecs_task_definition" "test" {
  family       = %[1]q
  network_mode = "bridge"

  container_definitions = <<DEFINITION
[
  {
    "cpu": 128,
    "essential": true,
    "image": "mongo:latest",
    "memory": 128,
    "name": "mongodb",
    "portMappings": [
    {
      "hostPort": 0,
      "appProtocol": "http",
      "containerPort": 27017,
      "name": "tf-test",
      "protocol": "tcp"
    }
    ]
  }
]
DEFINITION
}

resource "aws_ecs_service" "test" {
  name            = %[1]q
  cluster         = aws_ecs_cluster.test.id
  task_definition = aws_ecs_task_definition.test.arn
  desired_count   = 1

  service_connect_configuration {
    enabled   = true
    namespace = aws_service_discovery_http_namespace.test.arn

    log_configuration {
      log_driver = "json-file"

      options = {
        key = "value"
      }
    }

    service {
      client_alias {
        dns_name = "example.com"
        port     = 8080
      }

      discovery_name        = "test"
      ingress_port_override = 8443
      port_name             = "tf-test"
      tls {
        issuer_cert_authority {
          aws_pca_authority_arn = aws_acmpca_certificate_authority.test.arn
        }
        kms_key  = aws_kms_key.test.arn
        role_arn = aws_iam_role.test.arn
      }
      timeout {
      }
    }
  }

  lifecycle {
    ignore_changes = [service_connect_configuration[0].service[0].timeout]
  }
}

resource "aws_acmpca_certificate_authority_certificate" "test" {
  certificate_authority_arn = aws_acmpca_certificate_authority.test.arn

  certificate       = aws_acmpca_certificate.test.certificate
  certificate_chain = aws_acmpca_certificate.test.certificate_chain
}

resource "aws_acmpca_certificate" "test" {
  certificate_authority_arn   = aws_acmpca_certificate_authority.test.arn
  certificate_signing_request = aws_acmpca_certificate_authority.test.certificate_signing_request
  signing_algorithm           = "SHA512WITHRSA"

  template_arn = "arn:${data.aws_partition.current.partition}:acm-pca:::template/RootCACertificate/V1"

  validity {
    type  = "YEARS"
    value = 1
  }
}

resource "aws_acmpca_certificate_authority" "test" {
  permanent_deletion_time_in_days = 7
  type                            = "ROOT"
  usage_mode                      = "SHORT_LIVED_CERTIFICATE"
  certificate_authority_configuration {
    key_algorithm     = "RSA_4096"
    signing_algorithm = "SHA512WITHRSA"

    subject {
      common_name = %[1]q
    }
  }
  tags = {
    AmazonECSManaged = "true"
  }
}

data "aws_partition" "current" {}
data "aws_caller_identity" "current" {}
`, rName)
}

func testAccServiceConfig_serviceConnectIngressPortOverride(rName string) string {
	return acctest.ConfigCompose(acctest.ConfigVPCWithSubnets(rName, 2), fmt.Sprintf(`
resource "aws_security_group" "test" {
  name   = %[1]q
  vpc_id = aws_vpc.test.id

  ingress {
    protocol    = "6"
    from_port   = 80
    to_port     = 8000
    cidr_blocks = [aws_vpc.test.cidr_block]
  }

  egress {
    from_port = 0
    to_port   = 0
    protocol  = "-1"

    cidr_blocks = [
      "0.0.0.0/0",
    ]
  }

  tags = {
    Name = %[1]q
  }
}

resource "aws_service_discovery_http_namespace" "test" {
  name = %[1]q
}

resource "aws_ecs_cluster" "test" {
  name = %[1]q
}

resource "aws_ecs_task_definition" "test" {
  family       = %[1]q
  network_mode = "awsvpc"

  container_definitions = jsonencode([{
    name      = "test-nginx"
    image     = "nginx"
    cpu       = 10
    memory    = 512
    essential = true
    portMappings = [{
      name          = "nginx-http"
      containerPort = 8080
      protocol      = "tcp"
      appProtocol   = "http"
    }]
  }])
}

resource "aws_ecs_service" "test" {
  name            = %[1]q
  cluster         = aws_ecs_cluster.test.id
  task_definition = aws_ecs_task_definition.test.arn
  desired_count   = 1

  network_configuration {
    subnets          = aws_subnet.test[*].id
    security_groups  = [aws_security_group.test.id]
    assign_public_ip = false
  }

  service_connect_configuration {
    enabled   = true
    namespace = aws_service_discovery_http_namespace.test.arn

    service {
      client_alias {
        port = 8080
      }

      port_name = "nginx-http"
    }
  }
}
`, rName))
}

func testAccServiceConfig_serviceConnectRemoved(rName string) string {
	return fmt.Sprintf(`
resource "aws_service_discovery_http_namespace" "test" {
  name = %[1]q
}

resource "aws_ecs_cluster" "test" {
  name = %[1]q

  service_connect_defaults {
    namespace = aws_service_discovery_http_namespace.test.arn
  }
}

resource "aws_ecs_task_definition" "test" {
  family       = %[1]q
  network_mode = "bridge"

  container_definitions = <<DEFINITION
[
  {
    "cpu": 128,
    "essential": true,
    "image": "mongo:latest",
    "memory": 128,
    "name": "mongodb",
    "portMappings": [
    {
      "hostPort": 0,
      "protocol": "tcp",
      "containerPort": 27017
    }
    ]
  }
]
DEFINITION
}

resource "aws_ecs_service" "test" {
  name            = %[1]q
  cluster         = aws_ecs_cluster.test.id
  task_definition = aws_ecs_task_definition.test.arn
  desired_count   = 1
}
`, rName)
}

func testAccServiceConfig_availabilityZoneRebalancing(rName string, serviceRebalancing string) string {
	return fmt.Sprintf(`
resource "aws_ecs_cluster" "test" {
  name = %[1]q
}

resource "aws_ecs_task_definition" "test" {
  family = %[1]q

  container_definitions = <<DEFINITION
  [
    {
      "cpu": 128,
      "essential": true,
      "image": "ghost:latest",
      "memory": 128,
      "name": "ghost"
    }
  ]
  DEFINITION
}

resource "aws_ecs_service" "test" {
  name                          = %[1]q
  cluster                       = aws_ecs_cluster.test.id
  task_definition               = aws_ecs_task_definition.test.arn
  availability_zone_rebalancing = %[2]q
}
  `, rName, serviceRebalancing)
}

func testAccServiceConfig_availabilityZoneRebalancing_nullUpdate(rName string) string {
	return fmt.Sprintf(`
resource "aws_ecs_cluster" "test" {
  name = %[1]q
}

resource "aws_ecs_task_definition" "test" {
  family = %[1]q

  container_definitions = <<DEFINITION
  [
    {
      "cpu": 128,
      "essential": true,
      "image": "ghost:latest",
      "memory": 128,
      "name": "ghost"
    }
  ]
  DEFINITION
}

resource "aws_ecs_service" "test" {
  name            = %[1]q
  cluster         = aws_ecs_cluster.test.id
  task_definition = aws_ecs_task_definition.test.arn
}
  `, rName)
}<|MERGE_RESOLUTION|>--- conflicted
+++ resolved
@@ -1081,12 +1081,8 @@
 }
 
 func TestAccECSService_BlueGreenDeployment_sigintRollback(t *testing.T) {
-<<<<<<< HEAD
-	acctest.Skip(t, "Skipping SIGINT rollback test, as it fails when ran alongside other acceptance tests. Remove this line to test SIGINT rollback.")
-=======
 	acctest.Skip(t, "SIGINT handling can't reliably be tested in CI")
 
->>>>>>> ffdeb1e4
 	ctx := acctest.Context(t)
 	var service awstypes.Service
 	rName := sdkacctest.RandomWithPrefix(acctest.ResourcePrefix)[:16] // Use shorter name to avoid target group name length issues
@@ -3729,7 +3725,7 @@
     }
   }
 
-  sigint_rollback = true
+  sigint_rollback       = true
   wait_for_steady_state = true
 
   depends_on = [
