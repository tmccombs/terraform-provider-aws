--- conflicted
+++ resolved
@@ -51,20 +51,10 @@
 				Optional: true,
 				Elem: &schema.Resource{
 					Schema: map[string]*schema.Schema{
-<<<<<<< HEAD
-						"type": {
+						names.AttrType: {
 							Type:             schema.TypeString,
 							Required:         true,
 							ValidateDiagFunc: enum.Validate[awstypes.IPSetDescriptorType](),
-=======
-						names.AttrType: {
-							Type:     schema.TypeString,
-							Required: true,
-							ValidateFunc: validation.StringInSlice([]string{
-								waf.IPSetDescriptorTypeIpv4,
-								waf.IPSetDescriptorTypeIpv6,
-							}, false),
->>>>>>> 6b2a794a
 						},
 						names.AttrValue: {
 							Type:         schema.TypeString,
@@ -129,13 +119,8 @@
 
 	for _, descriptor := range resp.IPSet.IPSetDescriptors {
 		d := map[string]interface{}{
-<<<<<<< HEAD
-			"type":  string(descriptor.Type),
-			"value": aws.ToString(descriptor.Value),
-=======
-			names.AttrType:  aws.StringValue(descriptor.Type),
-			names.AttrValue: aws.StringValue(descriptor.Value),
->>>>>>> 6b2a794a
+			names.AttrType:  string(descriptor.Type),
+			names.AttrValue: aws.ToString(descriptor.Value),
 		}
 		descriptors = append(descriptors, d)
 	}
@@ -243,19 +228,11 @@
 			updates = make([]awstypes.IPSetUpdate, 0, ipSetUpdatesLimit)
 		}
 
-<<<<<<< HEAD
 		updates = append(updates, awstypes.IPSetUpdate{
 			Action: awstypes.ChangeActionDelete,
 			IPSetDescriptor: &awstypes.IPSetDescriptor{
-				Type:  awstypes.IPSetDescriptorType(descriptor["type"].(string)),
-				Value: aws.String(descriptor["value"].(string)),
-=======
-		updates = append(updates, &waf.IPSetUpdate{
-			Action: aws.String(waf.ChangeActionDelete),
-			IPSetDescriptor: &waf.IPSetDescriptor{
-				Type:  aws.String(descriptor[names.AttrType].(string)),
+				Type:  awstypes.IPSetDescriptorType(descriptor[names.AttrType].(string)),
 				Value: aws.String(descriptor[names.AttrValue].(string)),
->>>>>>> 6b2a794a
 			},
 		})
 	}
@@ -268,19 +245,11 @@
 			updates = make([]awstypes.IPSetUpdate, 0, ipSetUpdatesLimit)
 		}
 
-<<<<<<< HEAD
 		updates = append(updates, awstypes.IPSetUpdate{
 			Action: awstypes.ChangeActionInsert,
 			IPSetDescriptor: &awstypes.IPSetDescriptor{
-				Type:  awstypes.IPSetDescriptorType(descriptor["type"].(string)),
-				Value: aws.String(descriptor["value"].(string)),
-=======
-		updates = append(updates, &waf.IPSetUpdate{
-			Action: aws.String(waf.ChangeActionInsert),
-			IPSetDescriptor: &waf.IPSetDescriptor{
-				Type:  aws.String(descriptor[names.AttrType].(string)),
+				Type:  awstypes.IPSetDescriptorType(descriptor[names.AttrType].(string)),
 				Value: aws.String(descriptor[names.AttrValue].(string)),
->>>>>>> 6b2a794a
 			},
 		})
 	}
