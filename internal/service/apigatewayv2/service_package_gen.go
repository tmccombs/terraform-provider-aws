--- conflicted
+++ resolved
@@ -30,16 +30,12 @@
 			Factory:  dataSourceAPI,
 			TypeName: "aws_apigatewayv2_api",
 			Name:     "API",
-<<<<<<< HEAD
-			Tags:     &inttypes.ServicePackageResourceTags{},
-			Region: &inttypes.ServicePackageResourceRegion{
-				IsGlobal:                      false,
-				IsOverrideEnabled:             true,
-				IsValidateOverrideInPartition: true,
-			},
-=======
-			Tags:     unique.Make(types.ServicePackageResourceTags{}),
->>>>>>> 45438b17
+			Tags:     unique.Make(inttypes.ServicePackageResourceTags{}),
+			Region: &inttypes.ServicePackageResourceRegion{
+				IsGlobal:                      false,
+				IsOverrideEnabled:             true,
+				IsValidateOverrideInPartition: true,
+			},
 		},
 		{
 			Factory:  dataSourceAPIs,
@@ -65,16 +61,12 @@
 			Factory:  dataSourceVPCLink,
 			TypeName: "aws_apigatewayv2_vpc_link",
 			Name:     "VPC Link",
-<<<<<<< HEAD
-			Tags:     &inttypes.ServicePackageResourceTags{},
-			Region: &inttypes.ServicePackageResourceRegion{
-				IsGlobal:                      false,
-				IsOverrideEnabled:             true,
-				IsValidateOverrideInPartition: true,
-			},
-=======
-			Tags:     unique.Make(types.ServicePackageResourceTags{}),
->>>>>>> 45438b17
+			Tags:     unique.Make(inttypes.ServicePackageResourceTags{}),
+			Region: &inttypes.ServicePackageResourceRegion{
+				IsGlobal:                      false,
+				IsOverrideEnabled:             true,
+				IsValidateOverrideInPartition: true,
+			},
 		},
 	}
 }
@@ -85,20 +77,14 @@
 			Factory:  resourceAPI,
 			TypeName: "aws_apigatewayv2_api",
 			Name:     "API",
-<<<<<<< HEAD
-			Tags: &inttypes.ServicePackageResourceTags{
-				IdentifierAttribute: names.AttrARN,
-			},
-			Region: &inttypes.ServicePackageResourceRegion{
-				IsGlobal:                      false,
-				IsOverrideEnabled:             true,
-				IsValidateOverrideInPartition: true,
-			},
-=======
-			Tags: unique.Make(types.ServicePackageResourceTags{
-				IdentifierAttribute: names.AttrARN,
-			}),
->>>>>>> 45438b17
+			Tags: unique.Make(inttypes.ServicePackageResourceTags{
+				IdentifierAttribute: names.AttrARN,
+			}),
+			Region: &inttypes.ServicePackageResourceRegion{
+				IsGlobal:                      false,
+				IsOverrideEnabled:             true,
+				IsValidateOverrideInPartition: true,
+			},
 		},
 		{
 			Factory:  resourceAPIMapping,
@@ -134,20 +120,14 @@
 			Factory:  resourceDomainName,
 			TypeName: "aws_apigatewayv2_domain_name",
 			Name:     "Domain Name",
-<<<<<<< HEAD
-			Tags: &inttypes.ServicePackageResourceTags{
-				IdentifierAttribute: names.AttrARN,
-			},
-			Region: &inttypes.ServicePackageResourceRegion{
-				IsGlobal:                      false,
-				IsOverrideEnabled:             true,
-				IsValidateOverrideInPartition: true,
-			},
-=======
-			Tags: unique.Make(types.ServicePackageResourceTags{
-				IdentifierAttribute: names.AttrARN,
-			}),
->>>>>>> 45438b17
+			Tags: unique.Make(inttypes.ServicePackageResourceTags{
+				IdentifierAttribute: names.AttrARN,
+			}),
+			Region: &inttypes.ServicePackageResourceRegion{
+				IsGlobal:                      false,
+				IsOverrideEnabled:             true,
+				IsValidateOverrideInPartition: true,
+			},
 		},
 		{
 			Factory:  resourceIntegration,
@@ -203,39 +183,27 @@
 			Factory:  resourceStage,
 			TypeName: "aws_apigatewayv2_stage",
 			Name:     "Stage",
-<<<<<<< HEAD
-			Tags: &inttypes.ServicePackageResourceTags{
-				IdentifierAttribute: names.AttrARN,
-			},
-			Region: &inttypes.ServicePackageResourceRegion{
-				IsGlobal:                      false,
-				IsOverrideEnabled:             true,
-				IsValidateOverrideInPartition: true,
-			},
-=======
-			Tags: unique.Make(types.ServicePackageResourceTags{
-				IdentifierAttribute: names.AttrARN,
-			}),
->>>>>>> 45438b17
+			Tags: unique.Make(inttypes.ServicePackageResourceTags{
+				IdentifierAttribute: names.AttrARN,
+			}),
+			Region: &inttypes.ServicePackageResourceRegion{
+				IsGlobal:                      false,
+				IsOverrideEnabled:             true,
+				IsValidateOverrideInPartition: true,
+			},
 		},
 		{
 			Factory:  resourceVPCLink,
 			TypeName: "aws_apigatewayv2_vpc_link",
 			Name:     "VPC Link",
-<<<<<<< HEAD
-			Tags: &inttypes.ServicePackageResourceTags{
-				IdentifierAttribute: names.AttrARN,
-			},
-			Region: &inttypes.ServicePackageResourceRegion{
-				IsGlobal:                      false,
-				IsOverrideEnabled:             true,
-				IsValidateOverrideInPartition: true,
-			},
-=======
-			Tags: unique.Make(types.ServicePackageResourceTags{
-				IdentifierAttribute: names.AttrARN,
-			}),
->>>>>>> 45438b17
+			Tags: unique.Make(inttypes.ServicePackageResourceTags{
+				IdentifierAttribute: names.AttrARN,
+			}),
+			Region: &inttypes.ServicePackageResourceRegion{
+				IsGlobal:                      false,
+				IsOverrideEnabled:             true,
+				IsValidateOverrideInPartition: true,
+			},
 		},
 	}
 }
