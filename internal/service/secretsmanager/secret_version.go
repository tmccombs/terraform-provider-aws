// Copyright (c) HashiCorp, Inc.
// SPDX-License-Identifier: MPL-2.0

package secretsmanager

import (
	"context"
	"fmt"
	"log"
	"strings"

	"github.com/aws/aws-sdk-go-v2/aws"
	"github.com/aws/aws-sdk-go-v2/service/secretsmanager"
	"github.com/aws/aws-sdk-go-v2/service/secretsmanager/types"
	"github.com/hashicorp/go-cty/cty"
	"github.com/hashicorp/terraform-plugin-sdk/v2/diag"
	"github.com/hashicorp/terraform-plugin-sdk/v2/helper/id"
	"github.com/hashicorp/terraform-plugin-sdk/v2/helper/retry"
	"github.com/hashicorp/terraform-plugin-sdk/v2/helper/schema"
	"github.com/hashicorp/terraform-provider-aws/internal/conns"
	"github.com/hashicorp/terraform-provider-aws/internal/errs"
	"github.com/hashicorp/terraform-provider-aws/internal/errs/sdkdiag"
	"github.com/hashicorp/terraform-provider-aws/internal/flex"
	"github.com/hashicorp/terraform-provider-aws/internal/tfresource"
	itypes "github.com/hashicorp/terraform-provider-aws/internal/types"
	"github.com/hashicorp/terraform-provider-aws/internal/verify"
	"github.com/hashicorp/terraform-provider-aws/names"
)

const (
	secretVersionStageCurrent  = "AWSCURRENT"
	secretVersionStagePrevious = "AWSPREVIOUS"
)

// @SDKResource("aws_secretsmanager_secret_version", name="Secret Version")
func resourceSecretVersion() *schema.Resource {
	return &schema.Resource{
		CreateWithoutTimeout: resourceSecretVersionCreate,
		ReadWithoutTimeout:   resourceSecretVersionRead,
		UpdateWithoutTimeout: resourceSecretVersionUpdate,
		DeleteWithoutTimeout: resourceSecretVersionDelete,

		Importer: &schema.ResourceImporter{
			StateContext: func(ctx context.Context, d *schema.ResourceData, meta any) ([]*schema.ResourceData, error) {
				d.Set("has_secret_string_wo", false)
				return []*schema.ResourceData{d}, nil
			},
		},

		Schema: map[string]*schema.Schema{
			names.AttrARN: {
				Type:     schema.TypeString,
				Computed: true,
			},
			"has_secret_string_wo": {
				Type:     schema.TypeBool,
				Computed: true,
			},
			"secret_id": {
				Type:     schema.TypeString,
				Required: true,
				ForceNew: true,
			},
			"secret_binary": {
				Type:          schema.TypeString,
				Optional:      true,
				ForceNew:      true,
				Sensitive:     true,
				ConflictsWith: []string{"secret_string", "secret_string_wo"},
				ValidateFunc:  verify.ValidBase64String,
			},
			"secret_string": {
				Type:          schema.TypeString,
				Optional:      true,
				ForceNew:      true,
				Sensitive:     true,
				ConflictsWith: []string{"secret_binary", "secret_string_wo"},
			},
			"secret_string_wo": {
				Type:          schema.TypeString,
				Optional:      true,
				WriteOnly:     true,
				Sensitive:     true,
				ConflictsWith: []string{"secret_binary", "secret_string"},
				RequiredWith:  []string{"secret_string_wo_version"},
			},
			"secret_string_wo_version": {
				Type:         schema.TypeInt,
				Optional:     true,
				ForceNew:     true,
				RequiredWith: []string{"secret_string_wo"},
			},
			"version_id": {
				Type:     schema.TypeString,
				Computed: true,
			},
			"version_stages": {
				Type:     schema.TypeSet,
				Optional: true,
				Computed: true,
				Elem:     &schema.Schema{Type: schema.TypeString},
			},
		},
	}
}

func resourceSecretVersionCreate(ctx context.Context, d *schema.ResourceData, meta any) diag.Diagnostics {
	var diags diag.Diagnostics
	conn := meta.(*conns.AWSClient).SecretsManagerClient(ctx)

	secretID := d.Get("secret_id").(string)
	input := &secretsmanager.PutSecretValueInput{
		ClientRequestToken: aws.String(id.UniqueId()), // Needed because we're handling our own retries
		SecretId:           aws.String(secretID),
	}

	if v, ok := d.GetOk("secret_binary"); ok {
		var err error
		input.SecretBinary, err = itypes.Base64Decode(v.(string))
		if err != nil {
			return sdkdiag.AppendFromErr(diags, err)
		}
	}

	if v, ok := d.GetOk("secret_string"); ok {
		input.SecretString = aws.String(v.(string))
	}

	secretStringWO, di := flex.GetWriteOnlyStringValue(d, cty.GetAttrPath("secret_string_wo"))
	diags = append(diags, di...)
	if diags.HasError() {
		return diags
	}

	if secretStringWO != "" {
		input.SecretString = aws.String(secretStringWO)
	}

	if v, ok := d.GetOk("version_stages"); ok && v.(*schema.Set).Len() > 0 {
		input.VersionStages = flex.ExpandStringValueSet(v.(*schema.Set))
	}

	output, err := conn.PutSecretValue(ctx, input)

	if err != nil {
		return sdkdiag.AppendErrorf(diags, "putting Secrets Manager Secret (%s) value: %s", secretID, err)
	}

	versionID := aws.ToString(output.VersionId)
	d.SetId(secretVersionCreateResourceID(secretID, versionID))

<<<<<<< HEAD
	_, err = tfresource.RetryWhenNotFound(ctx, PropagationTimeout, func(ctx context.Context) (any, error) {
=======
	_, err = tfresource.RetryWhenNotFound(ctx, propagationTimeout, func() (any, error) {
>>>>>>> 370e7df8
		return findSecretVersionByTwoPartKey(ctx, conn, secretID, versionID)
	})

	if err != nil {
		return sdkdiag.AppendErrorf(diags, "waiting for Secrets Manager Secret Version (%s) create: %s", d.Id(), err)
	}

	return append(diags, resourceSecretVersionRead(ctx, d, meta)...)
}

func resourceSecretVersionRead(ctx context.Context, d *schema.ResourceData, meta any) diag.Diagnostics {
	var diags diag.Diagnostics
	conn := meta.(*conns.AWSClient).SecretsManagerClient(ctx)

	secretID, versionID, err := secretVersionParseResourceID(d.Id())
	if err != nil {
		return sdkdiag.AppendFromErr(diags, err)
	}

	output, err := findSecretVersionByTwoPartKey(ctx, conn, secretID, versionID)

	if !d.IsNewResource() && tfresource.NotFound(err) {
		log.Printf("[WARN] Secrets Manager Secret Version (%s) not found, removing from state", d.Id())
		d.SetId("")
		return diags
	}

	if err != nil {
		return sdkdiag.AppendErrorf(diags, "reading Secrets Manager Secret Version (%s): %s", d.Id(), err)
	}

	d.Set(names.AttrARN, output.ARN)
	d.Set("secret_binary", itypes.Base64EncodeOnce(output.SecretBinary))
	d.Set("secret_id", secretID)
	d.Set("secret_string", output.SecretString)
	d.Set("version_id", output.VersionId)
	d.Set("version_stages", output.VersionStages)

	// unset secret_string if the value is configured as write-only
	hasWriteOnly := flex.HasWriteOnlyValue(d, "secret_string_wo")
	secretStringWO, di := flex.GetWriteOnlyStringValue(d, cty.GetAttrPath("secret_string_wo"))
	diags = append(diags, di...)
	if diags.HasError() {
		return diags
	}

	if secretStringWO != "" {
		hasWriteOnly = true
	}

	if hasWriteOnly {
		d.Set("has_secret_string_wo", true)
		d.Set("secret_string", nil)
	}

	return diags
}

func resourceSecretVersionUpdate(ctx context.Context, d *schema.ResourceData, meta any) diag.Diagnostics {
	var diags diag.Diagnostics
	conn := meta.(*conns.AWSClient).SecretsManagerClient(ctx)

	secretID, versionID, err := secretVersionParseResourceID(d.Id())
	if err != nil {
		return sdkdiag.AppendFromErr(diags, err)
	}

	o, n := d.GetChange("version_stages")
	os, ns := o.(*schema.Set), n.(*schema.Set)
	add, del := flex.ExpandStringValueSet(ns.Difference(os)), flex.ExpandStringValueSet(os.Difference(ns))

	var listedVersionIDs bool
	for _, stage := range add {
		inputU := &secretsmanager.UpdateSecretVersionStageInput{
			MoveToVersionId: aws.String(versionID),
			SecretId:        aws.String(secretID),
			VersionStage:    aws.String(stage),
		}

		if !listedVersionIDs {
			if stage == secretVersionStageCurrent {
				inputL := &secretsmanager.ListSecretVersionIdsInput{
					SecretId: aws.String(secretID),
				}
				var versionStageCurrentVersionID string

				paginator := secretsmanager.NewListSecretVersionIdsPaginator(conn, inputL)
			listVersionIDs:
				for paginator.HasMorePages() {
					page, err := paginator.NextPage(ctx)

					if err != nil {
						return sdkdiag.AppendErrorf(diags, "listing Secrets Manager Secret (%s) version IDs: %s", secretID, err)
					}

					for _, version := range page.Versions {
						for _, versionStage := range version.VersionStages {
							if versionStage == secretVersionStageCurrent {
								versionStageCurrentVersionID = aws.ToString(version.VersionId)
								break listVersionIDs
							}
						}
					}
				}

				inputU.RemoveFromVersionId = aws.String(versionStageCurrentVersionID)
				listedVersionIDs = true
			}
		}

		_, err := conn.UpdateSecretVersionStage(ctx, inputU)

		if err != nil {
			return sdkdiag.AppendErrorf(diags, "adding Secrets Manager Secret Version (%s) stage (%s): %s", d.Id(), stage, err)
		}
	}

	for _, stage := range del {
		// InvalidParameterException: You can only move staging label AWSCURRENT to a different secret version. It can’t be completely removed.
		if stage == secretVersionStageCurrent {
			log.Printf("[INFO] Skipping removal of AWSCURRENT staging label for secret %q version %q", secretID, versionID)
			continue
		}

		// If we added AWSCURRENT to this version then any AWSPREVIOUS label will have been moved to another version.
		if listedVersionIDs && stage == secretVersionStagePrevious {
			continue
		}

		input := &secretsmanager.UpdateSecretVersionStageInput{
			RemoveFromVersionId: aws.String(versionID),
			SecretId:            aws.String(secretID),
			VersionStage:        aws.String(stage),
		}

		_, err := conn.UpdateSecretVersionStage(ctx, input)

		if err != nil {
			return sdkdiag.AppendErrorf(diags, "deleting Secrets Manager Secret Version (%s) stage (%s): %s", d.Id(), stage, err)
		}
	}

	return append(diags, resourceSecretVersionRead(ctx, d, meta)...)
}

func resourceSecretVersionDelete(ctx context.Context, d *schema.ResourceData, meta any) diag.Diagnostics {
	var diags diag.Diagnostics
	conn := meta.(*conns.AWSClient).SecretsManagerClient(ctx)

	secretID, versionID, err := secretVersionParseResourceID(d.Id())
	if err != nil {
		return sdkdiag.AppendFromErr(diags, err)
	}

	if v, ok := d.GetOk("version_stages"); ok && v.(*schema.Set).Len() > 0 {
		for _, stage := range flex.ExpandStringValueSet(v.(*schema.Set)) {
			// InvalidParameterException: You can only move staging label AWSCURRENT to a different secret version. It can’t be completely removed.
			if stage == secretVersionStageCurrent {
				log.Printf("[WARN] Cannot remove AWSCURRENT staging label, which may leave the secret %q version %q active", secretID, versionID)
				continue
			}

			input := &secretsmanager.UpdateSecretVersionStageInput{
				RemoveFromVersionId: aws.String(versionID),
				SecretId:            aws.String(secretID),
				VersionStage:        aws.String(stage),
			}

			log.Printf("[DEBUG] Deleting Secrets Manager Secret Version (%s) stage: %s", d.Id(), stage)
			_, err := conn.UpdateSecretVersionStage(ctx, input)

			if errs.IsA[*types.ResourceNotFoundException](err) ||
				errs.IsAErrorMessageContains[*types.InvalidRequestException](err, "because it was deleted") ||
				errs.IsAErrorMessageContains[*types.InvalidRequestException](err, "because it was marked for deletion") {
				return diags
			}

			if err != nil {
				return sdkdiag.AppendErrorf(diags, "deleting Secrets Manager Secret Version (%s) stage (%s): %s", d.Id(), stage, err)
			}
		}
	}

	_, err = tfresource.RetryUntilNotFound(ctx, propagationTimeout, func(ctx context.Context) (any, error) {
		output, err := findSecretVersionByTwoPartKey(ctx, conn, secretID, versionID)

		if err != nil {
			return nil, err
		}

		if len(output.VersionStages) == 0 || (len(output.VersionStages) == 1 && (output.VersionStages[0] == secretVersionStageCurrent || output.VersionStages[0] == secretVersionStagePrevious)) {
			return nil, &retry.NotFoundError{}
		}

		return output, nil
	})

	if err != nil {
		return sdkdiag.AppendErrorf(diags, "waiting for Secrets Manager Secret Version (%s) delete: %s", d.Id(), err)
	}

	return diags
}

const secretVersionIDSeparator = "|"

func secretVersionCreateResourceID(secretID, versionID string) string {
	parts := []string{secretID, versionID}
	id := strings.Join(parts, secretVersionIDSeparator)

	return id
}

func secretVersionParseResourceID(id string) (string, string, error) {
	parts := strings.SplitN(id, secretVersionIDSeparator, 2)

	if len(parts) != 2 || parts[0] == "" || parts[1] == "" {
		return "", "", fmt.Errorf("unexpected format of ID (%[1]s), expected SecretID%[2]sVersionID", id, secretVersionIDSeparator)
	}

	return parts[0], parts[1], nil
}

func findSecretVersion(ctx context.Context, conn *secretsmanager.Client, input *secretsmanager.GetSecretValueInput) (*secretsmanager.GetSecretValueOutput, error) {
	output, err := conn.GetSecretValue(ctx, input)

	if errs.IsA[*types.ResourceNotFoundException](err) ||
		errs.IsAErrorMessageContains[*types.InvalidRequestException](err, "because it was deleted") ||
		errs.IsAErrorMessageContains[*types.InvalidRequestException](err, "because it was marked for deletion") {
		return nil, &retry.NotFoundError{
			LastError:   err,
			LastRequest: input,
		}
	}

	if err != nil {
		return nil, err
	}

	if output == nil {
		return nil, tfresource.NewEmptyResultError(input)
	}

	return output, nil
}

func findSecretVersionByTwoPartKey(ctx context.Context, conn *secretsmanager.Client, secretID, versionID string) (*secretsmanager.GetSecretValueOutput, error) {
	input := &secretsmanager.GetSecretValueInput{
		SecretId:  aws.String(secretID),
		VersionId: aws.String(versionID),
	}

	return findSecretVersion(ctx, conn, input)
}<|MERGE_RESOLUTION|>--- conflicted
+++ resolved
@@ -149,11 +149,7 @@
 	versionID := aws.ToString(output.VersionId)
 	d.SetId(secretVersionCreateResourceID(secretID, versionID))
 
-<<<<<<< HEAD
-	_, err = tfresource.RetryWhenNotFound(ctx, PropagationTimeout, func(ctx context.Context) (any, error) {
-=======
-	_, err = tfresource.RetryWhenNotFound(ctx, propagationTimeout, func() (any, error) {
->>>>>>> 370e7df8
+	_, err = tfresource.RetryWhenNotFound(ctx, propagationTimeout, func(ctx context.Context) (any, error) {
 		return findSecretVersionByTwoPartKey(ctx, conn, secretID, versionID)
 	})
 
