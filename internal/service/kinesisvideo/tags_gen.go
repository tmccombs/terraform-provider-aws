// Code generated by internal/generate/tags/main.go; DO NOT EDIT.
package kinesisvideo

import (
	"context"
<<<<<<< HEAD
=======
	"fmt"
	"maps"
>>>>>>> 9321793f

	"github.com/YakDriver/smarterr"
	"github.com/aws/aws-sdk-go-v2/aws"
	"github.com/aws/aws-sdk-go-v2/service/kinesisvideo"
	"github.com/hashicorp/terraform-plugin-log/tflog"
	"github.com/hashicorp/terraform-provider-aws/internal/conns"
	"github.com/hashicorp/terraform-provider-aws/internal/logging"
	tftags "github.com/hashicorp/terraform-provider-aws/internal/tags"
	"github.com/hashicorp/terraform-provider-aws/internal/types/option"
	"github.com/hashicorp/terraform-provider-aws/names"
)

// listTags lists kinesisvideo service tags.
// The identifier is typically the Amazon Resource Name (ARN), although
// it may also be a different identifier depending on the service.
func listTags(ctx context.Context, conn *kinesisvideo.Client, identifier string, optFns ...func(*kinesisvideo.Options)) (tftags.KeyValueTags, error) {
	input := kinesisvideo.ListTagsForStreamInput{
		StreamARN: aws.String(identifier),
	}

	output := make(map[string]string)

	err := listTagsForStreamPages(ctx, conn, &input, func(page *kinesisvideo.ListTagsForStreamOutput, lastPage bool) bool {
		if page == nil {
			return !lastPage
		}

		maps.Copy(output, page.Tags)

		return !lastPage
	}, optFns...)

	if err != nil {
		return tftags.New(ctx, nil), smarterr.NewError(err)
	}

	return keyValueTags(ctx, output), nil
}

// ListTags lists kinesisvideo service tags and set them in Context.
// It is called from outside this package.
func (p *servicePackage) ListTags(ctx context.Context, meta any, identifier string) error {
	tags, err := listTags(ctx, meta.(*conns.AWSClient).KinesisVideoClient(ctx), identifier)

	if err != nil {
		return smarterr.NewError(err)
	}

	if inContext, ok := tftags.FromContext(ctx); ok {
		inContext.TagsOut = option.Some(tags)
	}

	return nil
}

// map[string]string handling

// svcTags returns kinesisvideo service tags.
func svcTags(tags tftags.KeyValueTags) map[string]string {
	return tags.Map()
}

// keyValueTags creates tftags.KeyValueTags from kinesisvideo service tags.
func keyValueTags(ctx context.Context, tags map[string]string) tftags.KeyValueTags {
	return tftags.New(ctx, tags)
}

// getTagsIn returns kinesisvideo service tags from Context.
// nil is returned if there are no input tags.
func getTagsIn(ctx context.Context) map[string]string {
	if inContext, ok := tftags.FromContext(ctx); ok {
		if tags := svcTags(inContext.TagsIn.UnwrapOrDefault()); len(tags) > 0 {
			return tags
		}
	}

	return nil
}

// setTagsOut sets kinesisvideo service tags in Context.
func setTagsOut(ctx context.Context, tags map[string]string) {
	if inContext, ok := tftags.FromContext(ctx); ok {
		inContext.TagsOut = option.Some(keyValueTags(ctx, tags))
	}
}

// updateTags updates kinesisvideo service tags.
// The identifier is typically the Amazon Resource Name (ARN), although
// it may also be a different identifier depending on the service.
func updateTags(ctx context.Context, conn *kinesisvideo.Client, identifier string, oldTagsMap, newTagsMap any, optFns ...func(*kinesisvideo.Options)) error {
	oldTags := tftags.New(ctx, oldTagsMap)
	newTags := tftags.New(ctx, newTagsMap)

	ctx = tflog.SetField(ctx, logging.KeyResourceId, identifier)

	removedTags := oldTags.Removed(newTags)
	removedTags = removedTags.IgnoreSystem(names.KinesisVideo)
	if len(removedTags) > 0 {
		input := kinesisvideo.UntagStreamInput{
			StreamARN:  aws.String(identifier),
			TagKeyList: removedTags.Keys(),
		}

		_, err := conn.UntagStream(ctx, &input, optFns...)

		if err != nil {
			return smarterr.NewError(err)
		}
	}

	updatedTags := oldTags.Updated(newTags)
	updatedTags = updatedTags.IgnoreSystem(names.KinesisVideo)
	if len(updatedTags) > 0 {
		input := kinesisvideo.TagStreamInput{
			StreamARN: aws.String(identifier),
			Tags:      svcTags(updatedTags),
		}

		_, err := conn.TagStream(ctx, &input, optFns...)

		if err != nil {
			return smarterr.NewError(err)
		}
	}

	return nil
}

// UpdateTags updates kinesisvideo service tags.
// It is called from outside this package.
func (p *servicePackage) UpdateTags(ctx context.Context, meta any, identifier string, oldTags, newTags any) error {
	return updateTags(ctx, meta.(*conns.AWSClient).KinesisVideoClient(ctx), identifier, oldTags, newTags)
}<|MERGE_RESOLUTION|>--- conflicted
+++ resolved
@@ -3,11 +3,7 @@
 
 import (
 	"context"
-<<<<<<< HEAD
-=======
-	"fmt"
 	"maps"
->>>>>>> 9321793f
 
 	"github.com/YakDriver/smarterr"
 	"github.com/aws/aws-sdk-go-v2/aws"
@@ -41,7 +37,7 @@
 	}, optFns...)
 
 	if err != nil {
-		return tftags.New(ctx, nil), smarterr.NewError(err)
+		return tftags.New(ctx, nil), err
 	}
 
 	return keyValueTags(ctx, output), nil
