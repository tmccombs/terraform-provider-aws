--- conflicted
+++ resolved
@@ -335,22 +335,13 @@
 			Tags: unique.Make(inttypes.ServicePackageResourceTags{
 				IdentifierAttribute: names.AttrName,
 				ResourceType:        "Role",
-<<<<<<< HEAD
-			},
-			Region: &itypes.ServicePackageResourceRegion{
-				IsGlobal:                      true,
-				IsOverrideEnabled:             true,
-				IsValidateOverrideInPartition: true,
-			},
-			Identity: itypes.GlobalParameterizedIdentity(
-				itypes.StringIdentityAttribute(names.AttrName, true),
+			}),
+			Region: unique.Make(inttypes.ServicePackageResourceRegion{
+				IsOverrideEnabled: false,
+			}),
+			Identity: inttypes.GlobalParameterizedIdentity(
+				inttypes.StringIdentityAttribute(names.AttrName, true),
 			),
-=======
-			}),
-			Region: unique.Make(inttypes.ServicePackageResourceRegion{
-				IsOverrideEnabled: false,
-			}),
->>>>>>> ed7f2faa
 		},
 		{
 			Factory:  resourceRolePolicy,
