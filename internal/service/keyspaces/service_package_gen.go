// Code generated by internal/generate/servicepackage/main.go; DO NOT EDIT.

package keyspaces

import (
	"context"
	"unique"

	"github.com/aws/aws-sdk-go-v2/aws"
	"github.com/aws/aws-sdk-go-v2/service/keyspaces"
	"github.com/hashicorp/terraform-plugin-log/tflog"
	"github.com/hashicorp/terraform-provider-aws/internal/conns"
	inttypes "github.com/hashicorp/terraform-provider-aws/internal/types"
	"github.com/hashicorp/terraform-provider-aws/names"
)

type servicePackage struct{}

func (p *servicePackage) FrameworkDataSources(ctx context.Context) []*inttypes.ServicePackageFrameworkDataSource {
	return []*inttypes.ServicePackageFrameworkDataSource{}
}

func (p *servicePackage) FrameworkResources(ctx context.Context) []*inttypes.ServicePackageFrameworkResource {
	return []*inttypes.ServicePackageFrameworkResource{}
}

func (p *servicePackage) SDKDataSources(ctx context.Context) []*inttypes.ServicePackageSDKDataSource {
	return []*inttypes.ServicePackageSDKDataSource{}
}

func (p *servicePackage) SDKResources(ctx context.Context) []*inttypes.ServicePackageSDKResource {
	return []*inttypes.ServicePackageSDKResource{
		{
			Factory:  resourceKeyspace,
			TypeName: "aws_keyspaces_keyspace",
			Name:     "Keyspace",
<<<<<<< HEAD
			Tags: &inttypes.ServicePackageResourceTags{
				IdentifierAttribute: names.AttrARN,
			},
			Region: &inttypes.ServicePackageResourceRegion{
				IsGlobal:                      false,
				IsOverrideEnabled:             true,
				IsValidateOverrideInPartition: true,
			},
=======
			Tags: unique.Make(types.ServicePackageResourceTags{
				IdentifierAttribute: names.AttrARN,
			}),
>>>>>>> 45438b17
		},
		{
			Factory:  resourceTable,
			TypeName: "aws_keyspaces_table",
			Name:     "Table",
<<<<<<< HEAD
			Tags: &inttypes.ServicePackageResourceTags{
				IdentifierAttribute: names.AttrARN,
			},
			Region: &inttypes.ServicePackageResourceRegion{
				IsGlobal:                      false,
				IsOverrideEnabled:             true,
				IsValidateOverrideInPartition: true,
			},
=======
			Tags: unique.Make(types.ServicePackageResourceTags{
				IdentifierAttribute: names.AttrARN,
			}),
>>>>>>> 45438b17
		},
	}
}

func (p *servicePackage) ServicePackageName() string {
	return names.Keyspaces
}

// NewClient returns a new AWS SDK for Go v2 client for this service package's AWS API.
func (p *servicePackage) NewClient(ctx context.Context, config map[string]any) (*keyspaces.Client, error) {
	cfg := *(config["aws_sdkv2_config"].(*aws.Config))
	optFns := []func(*keyspaces.Options){
		keyspaces.WithEndpointResolverV2(newEndpointResolverV2()),
		withBaseEndpoint(config[names.AttrEndpoint].(string)),
		func(o *keyspaces.Options) {
			if region := config[names.AttrRegion].(string); o.Region != region {
				tflog.Info(ctx, "overriding provider-configured AWS API region", map[string]any{
					"service":         p.ServicePackageName(),
					"original_region": o.Region,
					"override_region": region,
				})
				o.Region = region
			}
		},
		withExtraOptions(ctx, p, config),
	}

	return keyspaces.NewFromConfig(cfg, optFns...), nil
}

// withExtraOptions returns a functional option that allows this service package to specify extra API client options.
// This option is always called after any generated options.
func withExtraOptions(ctx context.Context, sp conns.ServicePackage, config map[string]any) func(*keyspaces.Options) {
	if v, ok := sp.(interface {
		withExtraOptions(context.Context, map[string]any) []func(*keyspaces.Options)
	}); ok {
		optFns := v.withExtraOptions(ctx, config)

		return func(o *keyspaces.Options) {
			for _, optFn := range optFns {
				optFn(o)
			}
		}
	}

	return func(*keyspaces.Options) {}
}

func ServicePackage(ctx context.Context) conns.ServicePackage {
	return &servicePackage{}
}<|MERGE_RESOLUTION|>--- conflicted
+++ resolved
@@ -34,39 +34,27 @@
 			Factory:  resourceKeyspace,
 			TypeName: "aws_keyspaces_keyspace",
 			Name:     "Keyspace",
-<<<<<<< HEAD
-			Tags: &inttypes.ServicePackageResourceTags{
+			Tags: unique.Make(inttypes.ServicePackageResourceTags{
 				IdentifierAttribute: names.AttrARN,
-			},
+			}),
 			Region: &inttypes.ServicePackageResourceRegion{
 				IsGlobal:                      false,
 				IsOverrideEnabled:             true,
 				IsValidateOverrideInPartition: true,
 			},
-=======
-			Tags: unique.Make(types.ServicePackageResourceTags{
-				IdentifierAttribute: names.AttrARN,
-			}),
->>>>>>> 45438b17
 		},
 		{
 			Factory:  resourceTable,
 			TypeName: "aws_keyspaces_table",
 			Name:     "Table",
-<<<<<<< HEAD
-			Tags: &inttypes.ServicePackageResourceTags{
+			Tags: unique.Make(inttypes.ServicePackageResourceTags{
 				IdentifierAttribute: names.AttrARN,
-			},
+			}),
 			Region: &inttypes.ServicePackageResourceRegion{
 				IsGlobal:                      false,
 				IsOverrideEnabled:             true,
 				IsValidateOverrideInPartition: true,
 			},
-=======
-			Tags: unique.Make(types.ServicePackageResourceTags{
-				IdentifierAttribute: names.AttrARN,
-			}),
->>>>>>> 45438b17
 		},
 	}
 }
