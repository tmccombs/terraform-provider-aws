// Copyright (c) HashiCorp, Inc.
// SPDX-License-Identifier: MPL-2.0

package fis

import (
	"context"
	"errors"
	"time"

	"github.com/YakDriver/regexache"
	"github.com/aws/aws-sdk-go-v2/aws"
	"github.com/aws/aws-sdk-go-v2/service/fis"
	"github.com/aws/aws-sdk-go-v2/service/fis/types"
	"github.com/hashicorp/aws-sdk-go-base/v2/awsv1shim/v2/tfawserr"
	"github.com/hashicorp/terraform-plugin-sdk/v2/diag"
	"github.com/hashicorp/terraform-plugin-sdk/v2/helper/id"
	"github.com/hashicorp/terraform-plugin-sdk/v2/helper/schema"
	"github.com/hashicorp/terraform-plugin-sdk/v2/helper/validation"
	"github.com/hashicorp/terraform-provider-aws/internal/conns"
	"github.com/hashicorp/terraform-provider-aws/internal/create"
	"github.com/hashicorp/terraform-provider-aws/internal/enum"
	"github.com/hashicorp/terraform-provider-aws/internal/flex"
	tftags "github.com/hashicorp/terraform-provider-aws/internal/tags"
	"github.com/hashicorp/terraform-provider-aws/internal/verify"
	"github.com/hashicorp/terraform-provider-aws/names"
)

const (
	ErrCodeNotFound           = 404
	ResNameExperimentTemplate = "Experiment Template"
)

// @SDKResource("aws_fis_experiment_template", name="Experiment Template")
// @Tags
func ResourceExperimentTemplate() *schema.Resource {
	return &schema.Resource{
		CreateWithoutTimeout: resourceExperimentTemplateCreate,
		ReadWithoutTimeout:   resourceExperimentTemplateRead,
		UpdateWithoutTimeout: resourceExperimentTemplateUpdate,
		DeleteWithoutTimeout: resourceExperimentTemplateDelete,

		Importer: &schema.ResourceImporter{
			StateContext: schema.ImportStatePassthroughContext,
		},

		Timeouts: &schema.ResourceTimeout{
			Create: schema.DefaultTimeout(30 * time.Minute),
			Update: schema.DefaultTimeout(30 * time.Minute),
			Delete: schema.DefaultTimeout(30 * time.Minute),
		},

		CustomizeDiff: verify.SetTagsDiff,

		Schema: map[string]*schema.Schema{
			names.AttrAction: {
				Type:     schema.TypeSet,
				Required: true,
				Elem: &schema.Resource{
					Schema: map[string]*schema.Schema{
						"action_id": {
							Type:     schema.TypeString,
							Required: true,
							ValidateFunc: validation.All(
								validation.StringLenBetween(0, 128),
								validation.StringMatch(regexache.MustCompile(`^aws:[0-9a-z-]+:[0-9A-Za-z/-]+$`), "must be in the format of aws:service-name:action-name"),
							),
						},
						names.AttrDescription: {
							Type:         schema.TypeString,
							Optional:     true,
							ValidateFunc: validation.StringLenBetween(0, 512),
						},
						names.AttrName: {
							Type:         schema.TypeString,
							Required:     true,
							ValidateFunc: validation.StringLenBetween(0, 64),
						},
						names.AttrParameter: {
							Type:     schema.TypeSet,
							Optional: true,
							Elem: &schema.Resource{
								Schema: map[string]*schema.Schema{
									names.AttrKey: {
										Type:         schema.TypeString,
										Required:     true,
										ValidateFunc: validation.StringLenBetween(0, 64),
									},
									names.AttrValue: {
										Type:         schema.TypeString,
										Required:     true,
										ValidateFunc: validation.StringLenBetween(0, 1024),
									},
								},
							},
						},
						"start_after": {
							Type:     schema.TypeSet,
							Optional: true,
							Set:      schema.HashString,
							Elem: &schema.Schema{
								Type:         schema.TypeString,
								ValidateFunc: validation.StringLenBetween(0, 64),
							},
						},
						names.AttrTarget: {
							Type:     schema.TypeList,
							Optional: true,
							MaxItems: 1, //API will accept more, but return only 1
							Elem: &schema.Resource{
								Schema: map[string]*schema.Schema{
									names.AttrKey: {
										Type:         schema.TypeString,
										Required:     true,
										ValidateFunc: validExperimentTemplateActionTargetKey(),
									},
									names.AttrValue: {
										Type:         schema.TypeString,
										Required:     true,
										ValidateFunc: validation.StringLenBetween(0, 64),
									},
								},
							},
						},
					},
				},
			},
			names.AttrDescription: {
				Type:         schema.TypeString,
				Required:     true,
				ValidateFunc: validation.StringLenBetween(0, 512),
			},
			"log_configuration": {
				Type:     schema.TypeList,
				Optional: true,
				MaxItems: 1,
				Elem: &schema.Resource{
					Schema: map[string]*schema.Schema{
						"cloudwatch_logs_configuration": {
							Type:     schema.TypeList,
							Optional: true,
							MaxItems: 1,
							Elem: &schema.Resource{
								Schema: map[string]*schema.Schema{
									"log_group_arn": {
										Type:     schema.TypeString,
										Required: true,
									},
								},
							},
						},
						"log_schema_version": {
							Type:     schema.TypeInt,
							Required: true,
						},
						"s3_configuration": {
							Type:     schema.TypeList,
							Optional: true,
							MaxItems: 1,
							Elem: &schema.Resource{
								Schema: map[string]*schema.Schema{
									names.AttrBucketName: {
										Type:     schema.TypeString,
										Required: true,
									},
									names.AttrPrefix: {
										Type:     schema.TypeString,
										Optional: true,
									},
								},
							},
						},
					},
				},
			},
<<<<<<< HEAD
			"experiment_options": {
				Type:     schema.TypeList,
				Optional: true,
				Computed: true,
				MaxItems: 1,
				Elem: &schema.Resource{
					Schema: map[string]*schema.Schema{
						"account_targeting": {
							Type:             schema.TypeString,
							Optional:         true,
							ValidateDiagFunc: enum.Validate[types.AccountTargeting](),
						},
						"empty_target_resolution_mode": {
							Type:             schema.TypeString,
							Optional:         true,
							ValidateDiagFunc: enum.Validate[types.EmptyTargetResolutionMode](),
						},
					},
				},
			},
			"role_arn": {
=======
			names.AttrRoleARN: {
>>>>>>> 9d4f75cc
				Type:         schema.TypeString,
				Required:     true,
				ValidateFunc: verify.ValidARN,
			},
			"stop_condition": {
				Type:     schema.TypeSet,
				Required: true,
				Elem: &schema.Resource{
					Schema: map[string]*schema.Schema{
						names.AttrSource: {
							Type:         schema.TypeString,
							Required:     true,
							ValidateFunc: validExperimentTemplateStopConditionSource(),
						},
						names.AttrValue: {
							Type:         schema.TypeString,
							Optional:     true,
							ValidateFunc: verify.ValidARN,
						},
					},
				},
			},
			names.AttrTarget: {
				Type:     schema.TypeSet,
				Optional: true,
				Elem: &schema.Resource{
					Schema: map[string]*schema.Schema{
						names.AttrFilter: {
							Type:     schema.TypeList,
							Optional: true,
							Elem: &schema.Resource{
								Schema: map[string]*schema.Schema{
									names.AttrPath: {
										Type:         schema.TypeString,
										Required:     true,
										ValidateFunc: validation.StringLenBetween(0, 256),
									},
									names.AttrValues: {
										Type:     schema.TypeSet,
										Required: true,
										Set:      schema.HashString,
										Elem: &schema.Schema{
											Type:         schema.TypeString,
											ValidateFunc: validation.StringLenBetween(0, 128),
										},
									},
								},
							},
						},
						names.AttrName: {
							Type:         schema.TypeString,
							Required:     true,
							ValidateFunc: validation.StringLenBetween(0, 64),
						},
						names.AttrParameters: {
							Type:     schema.TypeMap,
							Optional: true,
							Elem:     &schema.Schema{Type: schema.TypeString},
						},
						"resource_arns": {
							Type:     schema.TypeSet,
							Optional: true,
							MaxItems: 5,
							Set:      schema.HashString,
							Elem: &schema.Schema{
								Type:         schema.TypeString,
								ValidateFunc: verify.ValidARN,
							},
						},
						"resource_tag": {
							Type:     schema.TypeSet,
							Optional: true,
							MaxItems: 50,
							Elem: &schema.Resource{
								Schema: map[string]*schema.Schema{
									names.AttrKey: {
										Type:         schema.TypeString,
										Required:     true,
										ValidateFunc: validation.StringLenBetween(0, 128),
									},
									names.AttrValue: {
										Type:         schema.TypeString,
										Required:     true,
										ValidateFunc: validation.StringLenBetween(0, 256),
									},
								},
							},
						},
						names.AttrResourceType: {
							Type:         schema.TypeString,
							Required:     true,
							ValidateFunc: validation.StringLenBetween(0, 64),
						},
						"selection_mode": {
							Type:     schema.TypeString,
							Required: true,
							ValidateFunc: validation.All(
								validation.StringLenBetween(0, 64),
								validation.StringMatch(regexache.MustCompile(`^(ALL|COUNT\(\d+\)|PERCENT\(\d+\))$`), "must be one of ALL, COUNT(number), PERCENT(number)"),
							),
						},
					},
				},
			},
			names.AttrTags:    tftags.TagsSchemaForceNew(),
			names.AttrTagsAll: tftags.TagsSchemaComputed(),
		},
	}
}

func resourceExperimentTemplateCreate(ctx context.Context, d *schema.ResourceData, meta interface{}) diag.Diagnostics {
	var diags diag.Diagnostics

	conn := meta.(*conns.AWSClient).FISClient(ctx)

	input := &fis.CreateExperimentTemplateInput{
		Actions:          expandExperimentTemplateActions(d.Get(names.AttrAction).(*schema.Set)),
		ClientToken:      aws.String(id.UniqueId()),
		Description:      aws.String(d.Get(names.AttrDescription).(string)),
		LogConfiguration: expandExperimentTemplateLogConfiguration(d.Get("log_configuration").([]interface{})),
		RoleArn:          aws.String(d.Get(names.AttrRoleARN).(string)),
		StopConditions:   expandExperimentTemplateStopConditions(d.Get("stop_condition").(*schema.Set)),
		Tags:             getTagsIn(ctx),
	}

<<<<<<< HEAD
	if v, ok := d.GetOk("experiment_options"); ok {
		input.ExperimentOptions = expandCreateExperimentTemplateExperimentOptionsInput(v.([]interface{}))
	}

	targets, err := expandExperimentTemplateTargets(d.Get("target").(*schema.Set))
=======
	targets, err := expandExperimentTemplateTargets(d.Get(names.AttrTarget).(*schema.Set))
>>>>>>> 9d4f75cc
	if err != nil {
		return create.AppendDiagError(diags, names.FIS, create.ErrActionCreating, ResNameExperimentTemplate, d.Get(names.AttrDescription).(string), err)
	}
	input.Targets = targets

	output, err := conn.CreateExperimentTemplate(ctx, input)
	if err != nil {
		return create.AppendDiagError(diags, names.FIS, create.ErrActionCreating, ResNameExperimentTemplate, d.Get(names.AttrDescription).(string), err)
	}

	d.SetId(aws.ToString(output.ExperimentTemplate.Id))

	return append(diags, resourceExperimentTemplateRead(ctx, d, meta)...)
}

func resourceExperimentTemplateRead(ctx context.Context, d *schema.ResourceData, meta interface{}) diag.Diagnostics {
	var diags diag.Diagnostics

	conn := meta.(*conns.AWSClient).FISClient(ctx)

	input := &fis.GetExperimentTemplateInput{Id: aws.String(d.Id())}
	out, err := conn.GetExperimentTemplate(ctx, input)

	var nf *types.ResourceNotFoundException
	if !d.IsNewResource() && errors.As(err, &nf) {
		create.LogNotFoundRemoveState(names.FIS, create.ErrActionReading, ResNameExperimentTemplate, d.Id())
		d.SetId("")
		return diags
	}

	if !d.IsNewResource() && tfawserr.ErrStatusCodeEquals(err, ErrCodeNotFound) {
		create.LogNotFoundRemoveState(names.FIS, create.ErrActionReading, ResNameExperimentTemplate, d.Id())
		d.SetId("")
		return diags
	}

	if err != nil {
		return create.AppendDiagError(diags, names.FIS, create.ErrActionReading, ResNameExperimentTemplate, d.Id(), err)
	}

	experimentTemplate := out.ExperimentTemplate
	if experimentTemplate == nil {
		return create.AppendDiagError(diags, names.FIS, create.ErrActionReading, ResNameExperimentTemplate, d.Id(), errors.New("empty result"))
	}

	d.SetId(aws.ToString(experimentTemplate.Id))
	d.Set(names.AttrRoleARN, experimentTemplate.RoleArn)
	d.Set(names.AttrDescription, experimentTemplate.Description)

	if err := d.Set(names.AttrAction, flattenExperimentTemplateActions(experimentTemplate.Actions)); err != nil {
		return create.AppendDiagSettingError(diags, names.FIS, ResNameExperimentTemplate, d.Id(), names.AttrAction, err)
	}

	if err := d.Set("log_configuration", flattenExperimentTemplateLogConfiguration(experimentTemplate.LogConfiguration)); err != nil {
		return create.AppendDiagSettingError(diags, names.FIS, ResNameExperimentTemplate, d.Id(), "log_configuration", err)
	}

	if err := d.Set("experiment_options", flattenExperimentTemplateExperimentOptions(experimentTemplate.ExperimentOptions)); err != nil {
		return create.AppendDiagSettingError(diags, names.FIS, ResNameExperimentTemplate, d.Id(), "experiment_options", err)
	}

	if err := d.Set("stop_condition", flattenExperimentTemplateStopConditions(experimentTemplate.StopConditions)); err != nil {
		return create.AppendDiagSettingError(diags, names.FIS, ResNameExperimentTemplate, d.Id(), "stop_condition", err)
	}

	if err := d.Set(names.AttrTarget, flattenExperimentTemplateTargets(experimentTemplate.Targets)); err != nil {
		return create.AppendDiagSettingError(diags, names.FIS, ResNameExperimentTemplate, d.Id(), names.AttrTarget, err)
	}

	setTagsOut(ctx, experimentTemplate.Tags)

	return diags
}

func resourceExperimentTemplateUpdate(ctx context.Context, d *schema.ResourceData, meta interface{}) diag.Diagnostics {
	var diags diag.Diagnostics

	conn := meta.(*conns.AWSClient).FISClient(ctx)

	if d.HasChangesExcept(names.AttrTags, names.AttrTagsAll) {
		input := &fis.UpdateExperimentTemplateInput{
			Id: aws.String(d.Id()),
		}

		if d.HasChange(names.AttrAction) {
			input.Actions = expandExperimentTemplateActionsForUpdate(d.Get(names.AttrAction).(*schema.Set))
		}

		if d.HasChange(names.AttrDescription) {
			input.Description = aws.String(d.Get(names.AttrDescription).(string))
		}

		if d.HasChange("log_configuration") {
			config := expandExperimentTemplateLogConfigurationForUpdate(d.Get("log_configuration").([]interface{}))
			input.LogConfiguration = config
		}

		if d.HasChange(names.AttrRoleARN) {
			input.RoleArn = aws.String(d.Get(names.AttrRoleARN).(string))
		}

		if d.HasChange("stop_condition") {
			input.StopConditions = expandExperimentTemplateStopConditionsForUpdate(d.Get("stop_condition").(*schema.Set))
		}

		if d.HasChange(names.AttrTarget) {
			targets, err := expandExperimentTemplateTargetsForUpdate(d.Get(names.AttrTarget).(*schema.Set))
			if err != nil {
				return create.AppendDiagError(diags, names.FIS, create.ErrActionUpdating, ResNameExperimentTemplate, d.Id(), err)
			}
			input.Targets = targets
		}

		if d.HasChange("experiment_options") {
			experimentOptions := expandUpdateExperimentTemplateExperimentOptionsInput(d.Get("experiment_options").([]interface{}))
			input.ExperimentOptions = experimentOptions
		}

		_, err := conn.UpdateExperimentTemplate(ctx, input)
		if err != nil {
			return create.AppendDiagError(diags, names.FIS, create.ErrActionUpdating, ResNameExperimentTemplate, d.Id(), err)
		}
	}

	return append(diags, resourceExperimentTemplateRead(ctx, d, meta)...)
}

func resourceExperimentTemplateDelete(ctx context.Context, d *schema.ResourceData, meta interface{}) diag.Diagnostics {
	var diags diag.Diagnostics

	conn := meta.(*conns.AWSClient).FISClient(ctx)
	_, err := conn.DeleteExperimentTemplate(ctx, &fis.DeleteExperimentTemplateInput{
		Id: aws.String(d.Id()),
	})

	var nf *types.ResourceNotFoundException
	if errors.As(err, &nf) {
		return diags
	}

	if tfawserr.ErrStatusCodeEquals(err, ErrCodeNotFound) {
		return diags
	}

	if err != nil {
		return create.AppendDiagError(diags, names.FIS, create.ErrActionDeleting, ResNameExperimentTemplate, d.Id(), err)
	}

	return diags
}

func expandExperimentTemplateActions(l *schema.Set) map[string]types.CreateExperimentTemplateActionInput {
	if l.Len() == 0 {
		return nil
	}

	attrs := make(map[string]types.CreateExperimentTemplateActionInput, l.Len())

	for _, m := range l.List() {
		raw := m.(map[string]interface{})
		config := types.CreateExperimentTemplateActionInput{}

		if v, ok := raw["action_id"].(string); ok && v != "" {
			config.ActionId = aws.String(v)
		}

		if v, ok := raw[names.AttrDescription].(string); ok && v != "" {
			config.Description = aws.String(v)
		}

		if v, ok := raw[names.AttrParameter].(*schema.Set); ok && v.Len() > 0 {
			config.Parameters = expandExperimentTemplateActionParameteres(v)
		}

		if v, ok := raw["start_after"].(*schema.Set); ok && v.Len() > 0 {
			config.StartAfter = flex.ExpandStringValueSet(v)
		}

		if v, ok := raw[names.AttrTarget].([]interface{}); ok && len(v) > 0 {
			config.Targets = expandExperimentTemplateActionTargets(v)
		}

		if v, ok := raw[names.AttrName].(string); ok && v != "" {
			attrs[v] = config
		}
	}

	return attrs
}

func expandExperimentTemplateActionsForUpdate(l *schema.Set) map[string]types.UpdateExperimentTemplateActionInputItem {
	if l.Len() == 0 {
		return nil
	}

	attrs := make(map[string]types.UpdateExperimentTemplateActionInputItem, l.Len())

	for _, m := range l.List() {
		raw := m.(map[string]interface{})
		config := types.UpdateExperimentTemplateActionInputItem{}

		if v, ok := raw["action_id"].(string); ok && v != "" {
			config.ActionId = aws.String(v)
		}

		if v, ok := raw[names.AttrDescription].(string); ok && v != "" {
			config.Description = aws.String(v)
		}

		if v, ok := raw[names.AttrParameter].(*schema.Set); ok && v.Len() > 0 {
			config.Parameters = expandExperimentTemplateActionParameteres(v)
		}

		if v, ok := raw["start_after"].(*schema.Set); ok && v.Len() > 0 {
			config.StartAfter = flex.ExpandStringValueSet(v)
		}

		if v, ok := raw[names.AttrTarget].([]interface{}); ok && len(v) > 0 {
			config.Targets = expandExperimentTemplateActionTargets(v)
		}

		if v, ok := raw[names.AttrName].(string); ok && v != "" {
			attrs[v] = config
		}
	}

	return attrs
}

func expandExperimentTemplateStopConditions(l *schema.Set) []types.CreateExperimentTemplateStopConditionInput {
	if l.Len() == 0 {
		return nil
	}

	items := []types.CreateExperimentTemplateStopConditionInput{}

	for _, m := range l.List() {
		raw := m.(map[string]interface{})
		config := types.CreateExperimentTemplateStopConditionInput{}

		if v, ok := raw[names.AttrSource].(string); ok && v != "" {
			config.Source = aws.String(v)
		}

		if v, ok := raw[names.AttrValue].(string); ok && v != "" {
			config.Value = aws.String(v)
		}

		items = append(items, config)
	}

	return items
}

func expandExperimentTemplateLogConfiguration(l []interface{}) *types.CreateExperimentTemplateLogConfigurationInput {
	if len(l) == 0 {
		return nil
	}

	raw := l[0].(map[string]interface{})

	config := types.CreateExperimentTemplateLogConfigurationInput{
		LogSchemaVersion: aws.Int32(int32(raw["log_schema_version"].(int))),
	}

	if v, ok := raw["cloudwatch_logs_configuration"].([]interface{}); ok && len(v) > 0 {
		config.CloudWatchLogsConfiguration = expandExperimentTemplateCloudWatchLogsConfiguration(v)
	}

	if v, ok := raw["s3_configuration"].([]interface{}); ok && len(v) > 0 {
		config.S3Configuration = expandExperimentTemplateS3Configuration(v)
	}

	return &config
}

func expandExperimentTemplateCloudWatchLogsConfiguration(l []interface{}) *types.ExperimentTemplateCloudWatchLogsLogConfigurationInput {
	if len(l) == 0 {
		return nil
	}

	raw := l[0].(map[string]interface{})

	config := types.ExperimentTemplateCloudWatchLogsLogConfigurationInput{
		LogGroupArn: aws.String(raw["log_group_arn"].(string)),
	}
	return &config
}

func expandExperimentTemplateS3Configuration(l []interface{}) *types.ExperimentTemplateS3LogConfigurationInput {
	if len(l) == 0 {
		return nil
	}

	raw := l[0].(map[string]interface{})

	config := types.ExperimentTemplateS3LogConfigurationInput{
		BucketName: aws.String(raw[names.AttrBucketName].(string)),
	}
	if v, ok := raw[names.AttrPrefix].(string); ok && v != "" {
		config.Prefix = aws.String(v)
	}

	return &config
}

func expandExperimentTemplateStopConditionsForUpdate(l *schema.Set) []types.UpdateExperimentTemplateStopConditionInput {
	if l.Len() == 0 {
		return nil
	}

	items := []types.UpdateExperimentTemplateStopConditionInput{}

	for _, m := range l.List() {
		raw := m.(map[string]interface{})
		config := types.UpdateExperimentTemplateStopConditionInput{}

		if v, ok := raw[names.AttrSource].(string); ok && v != "" {
			config.Source = aws.String(v)
		}

		if v, ok := raw[names.AttrValue].(string); ok && v != "" {
			config.Value = aws.String(v)
		}

		items = append(items, config)
	}

	return items
}

func expandExperimentTemplateTargets(l *schema.Set) (map[string]types.CreateExperimentTemplateTargetInput, error) {
	if l.Len() == 0 {
		//Even though a template with no targets is valid (eg. containing just aws:fis:wait) and the API reference states that targets is not required, the key still needs to be present.
		return map[string]types.CreateExperimentTemplateTargetInput{}, nil
	}

	attrs := make(map[string]types.CreateExperimentTemplateTargetInput, l.Len())

	for _, m := range l.List() {
		raw := m.(map[string]interface{})
		config := types.CreateExperimentTemplateTargetInput{}
		var hasSeenResourceArns bool

		if v, ok := raw[names.AttrFilter].([]interface{}); ok && len(v) > 0 {
			config.Filters = expandExperimentTemplateTargetFilters(v)
		}

		if v, ok := raw["resource_arns"].(*schema.Set); ok && v.Len() > 0 {
			config.ResourceArns = flex.ExpandStringValueSet(v)
			hasSeenResourceArns = true
		}

		if v, ok := raw["resource_tag"].(*schema.Set); ok && v.Len() > 0 {
			//FIXME Rework this and use ConflictsWith once it supports lists
			//https://github.com/hashicorp/terraform-plugin-sdk/issues/71
			if hasSeenResourceArns {
				return nil, errors.New("Only one of resource_arns, resource_tag can be set in a target block")
			}
			config.ResourceTags = expandExperimentTemplateTargetResourceTags(v)
		}

		if v, ok := raw[names.AttrResourceType].(string); ok && v != "" {
			config.ResourceType = aws.String(v)
		}

		if v, ok := raw["selection_mode"].(string); ok && v != "" {
			config.SelectionMode = aws.String(v)
		}

		if v, ok := raw[names.AttrParameters].(map[string]interface{}); ok && len(v) > 0 {
			config.Parameters = flex.ExpandStringValueMap(v)
		}

		if v, ok := raw[names.AttrName].(string); ok && v != "" {
			attrs[v] = config
		}
	}

	return attrs, nil
}

func expandExperimentTemplateTargetsForUpdate(l *schema.Set) (map[string]types.UpdateExperimentTemplateTargetInput, error) {
	if l.Len() == 0 {
		return nil, nil
	}

	attrs := make(map[string]types.UpdateExperimentTemplateTargetInput, l.Len())

	for _, m := range l.List() {
		raw := m.(map[string]interface{})
		config := types.UpdateExperimentTemplateTargetInput{}
		var hasSeenResourceArns bool

		if v, ok := raw[names.AttrFilter].([]interface{}); ok && len(v) > 0 {
			config.Filters = expandExperimentTemplateTargetFilters(v)
		}

		if v, ok := raw["resource_arns"].(*schema.Set); ok && v.Len() > 0 {
			config.ResourceArns = flex.ExpandStringValueSet(v)
			hasSeenResourceArns = true
		}

		if v, ok := raw["resource_tag"].(*schema.Set); ok && v.Len() > 0 {
			//FIXME Rework this and use ConflictsWith once it supports lists
			//https://github.com/hashicorp/terraform-plugin-sdk/issues/71
			if hasSeenResourceArns {
				return nil, errors.New("Only one of resource_arns, resource_tag can be set in a target block")
			}
			config.ResourceTags = expandExperimentTemplateTargetResourceTags(v)
		}

		if v, ok := raw[names.AttrResourceType].(string); ok && v != "" {
			config.ResourceType = aws.String(v)
		}

		if v, ok := raw["selection_mode"].(string); ok && v != "" {
			config.SelectionMode = aws.String(v)
		}

		if v, ok := raw[names.AttrParameters].(map[string]interface{}); ok && len(v) > 0 {
			config.Parameters = flex.ExpandStringValueMap(v)
		}

		if v, ok := raw[names.AttrName].(string); ok && v != "" {
			attrs[v] = config
		}
	}

	return attrs, nil
}

func expandExperimentTemplateLogConfigurationForUpdate(l []interface{}) *types.UpdateExperimentTemplateLogConfigurationInput {
	if len(l) == 0 {
		return &types.UpdateExperimentTemplateLogConfigurationInput{}
	}

	raw := l[0].(map[string]interface{})
	config := types.UpdateExperimentTemplateLogConfigurationInput{
		LogSchemaVersion: aws.Int32(int32(raw["log_schema_version"].(int))),
	}
	if v, ok := raw["cloudwatch_logs_configuration"].([]interface{}); ok && len(v) > 0 {
		config.CloudWatchLogsConfiguration = expandExperimentTemplateCloudWatchLogsConfiguration(v)
	}

	if v, ok := raw["s3_configuration"].([]interface{}); ok && len(v) > 0 {
		config.S3Configuration = expandExperimentTemplateS3Configuration(v)
	}

	return &config
}

func expandExperimentTemplateActionParameteres(l *schema.Set) map[string]string {
	if l.Len() == 0 {
		return nil
	}

	attrs := make(map[string]string, l.Len())

	for _, m := range l.List() {
		if len(m.(map[string]interface{})) > 0 {
			attr := flex.ExpandStringValueMap(m.(map[string]interface{}))
			attrs[attr[names.AttrKey]] = attr[names.AttrValue]
		}
	}

	return attrs
}

func expandExperimentTemplateActionTargets(l []interface{}) map[string]string {
	if len(l) == 0 || l[0] == nil {
		return nil
	}

	attrs := make(map[string]string, len(l))

	for _, m := range l {
		if len(m.(map[string]interface{})) > 0 {
			attr := flex.ExpandStringValueMap(l[0].(map[string]interface{}))
			attrs[attr[names.AttrKey]] = attr[names.AttrValue]
		}
	}

	return attrs
}

func expandExperimentTemplateTargetFilters(l []interface{}) []types.ExperimentTemplateTargetInputFilter {
	if len(l) == 0 || l[0] == nil {
		return nil
	}

	items := []types.ExperimentTemplateTargetInputFilter{}

	for _, m := range l {
		raw := m.(map[string]interface{})
		config := types.ExperimentTemplateTargetInputFilter{}

		if v, ok := raw[names.AttrPath].(string); ok && v != "" {
			config.Path = aws.String(v)
		}

		if v, ok := raw[names.AttrValues].(*schema.Set); ok && v.Len() > 0 {
			config.Values = flex.ExpandStringValueSet(v)
		}

		items = append(items, config)
	}

	return items
}

func expandExperimentTemplateTargetResourceTags(l *schema.Set) map[string]string {
	if l.Len() == 0 {
		return nil
	}

	attrs := make(map[string]string, l.Len())

	for _, m := range l.List() {
		if len(m.(map[string]interface{})) > 0 {
			attr := flex.ExpandStringValueMap(m.(map[string]interface{}))
			attrs[attr[names.AttrKey]] = attr[names.AttrValue]
		}
	}

	return attrs
}

func expandCreateExperimentTemplateExperimentOptionsInput(tfMap []interface{}) *types.CreateExperimentTemplateExperimentOptionsInput {
	if len(tfMap) == 0 || tfMap[0] == nil {
		return nil
	}

	apiObject := &types.CreateExperimentTemplateExperimentOptionsInput{}

	m := tfMap[0].(map[string]interface{})

	if v, ok := m["account_targeting"].(string); ok {
		apiObject.AccountTargeting = types.AccountTargeting(v)
	}

	if v, ok := m["empty_target_resolution_mode"].(string); ok {
		apiObject.EmptyTargetResolutionMode = types.EmptyTargetResolutionMode(v)
	}

	return apiObject
}

func expandUpdateExperimentTemplateExperimentOptionsInput(tfMap []interface{}) *types.UpdateExperimentTemplateExperimentOptionsInput {
	if len(tfMap) == 0 || tfMap[0] == nil {
		return nil
	}

	m := tfMap[0].(map[string]interface{})

	apiObject := &types.UpdateExperimentTemplateExperimentOptionsInput{}

	if v, ok := m["empty_target_resolution_mode"].(string); ok {
		apiObject.EmptyTargetResolutionMode = types.EmptyTargetResolutionMode(v)
	}

	return apiObject
}

func flattenExperimentTemplateExperimentOptions(apiObject *types.ExperimentTemplateExperimentOptions) []map[string]interface{} {
	if apiObject == nil {
		return nil
	}

	tfMap := make([]map[string]interface{}, 1)
	tfMap[0] = make(map[string]interface{})
	if v := apiObject.AccountTargeting; v != "" {
		tfMap[0]["account_targeting"] = v
	}

	if v := apiObject.EmptyTargetResolutionMode; v != "" {
		tfMap[0]["empty_target_resolution_mode"] = v
	}

	return tfMap
}

func flattenExperimentTemplateActions(configured map[string]types.ExperimentTemplateAction) []map[string]interface{} {
	dataResources := make([]map[string]interface{}, 0, len(configured))

	for k, v := range configured {
		item := make(map[string]interface{})
		item["action_id"] = aws.ToString(v.ActionId)
		item[names.AttrDescription] = aws.ToString(v.Description)
		item[names.AttrParameter] = flattenExperimentTemplateActionParameters(v.Parameters)
		item["start_after"] = v.StartAfter
		item[names.AttrTarget] = flattenExperimentTemplateActionTargets(v.Targets)

		item[names.AttrName] = k

		dataResources = append(dataResources, item)
	}

	return dataResources
}

func flattenExperimentTemplateStopConditions(configured []types.ExperimentTemplateStopCondition) []map[string]interface{} {
	dataResources := make([]map[string]interface{}, 0, len(configured))

	for _, v := range configured {
		item := make(map[string]interface{})
		item[names.AttrSource] = aws.ToString(v.Source)

		if aws.ToString(v.Value) != "" {
			item[names.AttrValue] = aws.ToString(v.Value)
		}

		dataResources = append(dataResources, item)
	}

	return dataResources
}

func flattenExperimentTemplateTargets(configured map[string]types.ExperimentTemplateTarget) []map[string]interface{} {
	dataResources := make([]map[string]interface{}, 0, len(configured))

	for k, v := range configured {
		item := make(map[string]interface{})
		item[names.AttrFilter] = flattenExperimentTemplateTargetFilters(v.Filters)
		item["resource_arns"] = v.ResourceArns
		item["resource_tag"] = flattenExperimentTemplateTargetResourceTags(v.ResourceTags)
		item[names.AttrResourceType] = aws.ToString(v.ResourceType)
		item["selection_mode"] = aws.ToString(v.SelectionMode)
		item[names.AttrParameters] = v.Parameters

		item[names.AttrName] = k

		dataResources = append(dataResources, item)
	}

	return dataResources
}

func flattenExperimentTemplateLogConfiguration(configured *types.ExperimentTemplateLogConfiguration) []map[string]interface{} {
	if configured == nil {
		return make([]map[string]interface{}, 0)
	}

	dataResources := make([]map[string]interface{}, 1)
	dataResources[0] = make(map[string]interface{})
	dataResources[0]["log_schema_version"] = configured.LogSchemaVersion
	dataResources[0]["cloudwatch_logs_configuration"] = flattenCloudWatchLogsConfiguration(configured.CloudWatchLogsConfiguration)
	dataResources[0]["s3_configuration"] = flattenS3Configuration(configured.S3Configuration)

	return dataResources
}

func flattenCloudWatchLogsConfiguration(configured *types.ExperimentTemplateCloudWatchLogsLogConfiguration) []map[string]interface{} {
	if configured == nil {
		return make([]map[string]interface{}, 0)
	}

	dataResources := make([]map[string]interface{}, 1)
	dataResources[0] = make(map[string]interface{})
	dataResources[0]["log_group_arn"] = configured.LogGroupArn

	return dataResources
}

func flattenS3Configuration(configured *types.ExperimentTemplateS3LogConfiguration) []map[string]interface{} {
	if configured == nil {
		return make([]map[string]interface{}, 0)
	}

	dataResources := make([]map[string]interface{}, 1)
	dataResources[0] = make(map[string]interface{})
	dataResources[0][names.AttrBucketName] = configured.BucketName
	if aws.ToString(configured.Prefix) != "" {
		dataResources[0][names.AttrPrefix] = configured.Prefix
	}

	return dataResources
}

func flattenExperimentTemplateActionParameters(configured map[string]string) []map[string]interface{} {
	dataResources := make([]map[string]interface{}, 0, len(configured))

	for k, v := range configured {
		item := make(map[string]interface{})
		item[names.AttrKey] = k
		item[names.AttrValue] = v

		dataResources = append(dataResources, item)
	}

	return dataResources
}

func flattenExperimentTemplateActionTargets(configured map[string]string) []map[string]interface{} {
	dataResources := make([]map[string]interface{}, 0, len(configured))

	for k, v := range configured {
		item := make(map[string]interface{})
		item[names.AttrKey] = k
		item[names.AttrValue] = v
		dataResources = append(dataResources, item)
	}

	return dataResources
}

func flattenExperimentTemplateTargetFilters(configured []types.ExperimentTemplateTargetFilter) []map[string]interface{} {
	dataResources := make([]map[string]interface{}, 0, len(configured))

	for _, v := range configured {
		item := make(map[string]interface{})
		item[names.AttrPath] = aws.ToString(v.Path)
		item[names.AttrValues] = v.Values

		dataResources = append(dataResources, item)
	}

	return dataResources
}

func flattenExperimentTemplateTargetResourceTags(configured map[string]string) []map[string]interface{} {
	dataResources := make([]map[string]interface{}, 0, len(configured))

	for k, v := range configured {
		item := make(map[string]interface{})
		item[names.AttrKey] = k
		item[names.AttrValue] = v

		dataResources = append(dataResources, item)
	}

	return dataResources
}

func validExperimentTemplateStopConditionSource() schema.SchemaValidateFunc {
	allowedStopConditionSources := []string{
		"aws:cloudwatch:alarm",
		"none",
	}

	return validation.All(
		validation.StringInSlice(allowedStopConditionSources, false),
	)
}

func validExperimentTemplateActionTargetKey() schema.SchemaValidateFunc {
	// See https://docs.aws.amazon.com/fis/latest/userguide/actions.html#action-targets
	allowedActionTargets := []string{
		"AutoScalingGroups",
		"Buckets",
		"Cluster",
		"Clusters",
		"DBInstances",
		"Instances",
		"Nodegroups",
		"Pods",
		"ReplicationGroups",
		"Roles",
		"SpotInstances",
		"Subnets",
		"Tables",
		"Tasks",
		"TransitGateways",
		"Volumes",
	}

	return validation.All(
		validation.StringLenBetween(0, 64),
		validation.StringInSlice(allowedActionTargets, false),
	)
}<|MERGE_RESOLUTION|>--- conflicted
+++ resolved
@@ -129,6 +129,26 @@
 				Type:         schema.TypeString,
 				Required:     true,
 				ValidateFunc: validation.StringLenBetween(0, 512),
+			},
+			"experiment_options": {
+				Type:     schema.TypeList,
+				Optional: true,
+				Computed: true,
+				MaxItems: 1,
+				Elem: &schema.Resource{
+					Schema: map[string]*schema.Schema{
+						"account_targeting": {
+							Type:             schema.TypeString,
+							Optional:         true,
+							ValidateDiagFunc: enum.Validate[types.AccountTargeting](),
+						},
+						"empty_target_resolution_mode": {
+							Type:             schema.TypeString,
+							Optional:         true,
+							ValidateDiagFunc: enum.Validate[types.EmptyTargetResolutionMode](),
+						},
+					},
+				},
 			},
 			"log_configuration": {
 				Type:     schema.TypeList,
@@ -173,31 +193,7 @@
 					},
 				},
 			},
-<<<<<<< HEAD
-			"experiment_options": {
-				Type:     schema.TypeList,
-				Optional: true,
-				Computed: true,
-				MaxItems: 1,
-				Elem: &schema.Resource{
-					Schema: map[string]*schema.Schema{
-						"account_targeting": {
-							Type:             schema.TypeString,
-							Optional:         true,
-							ValidateDiagFunc: enum.Validate[types.AccountTargeting](),
-						},
-						"empty_target_resolution_mode": {
-							Type:             schema.TypeString,
-							Optional:         true,
-							ValidateDiagFunc: enum.Validate[types.EmptyTargetResolutionMode](),
-						},
-					},
-				},
-			},
-			"role_arn": {
-=======
 			names.AttrRoleARN: {
->>>>>>> 9d4f75cc
 				Type:         schema.TypeString,
 				Required:     true,
 				ValidateFunc: verify.ValidARN,
@@ -323,15 +319,11 @@
 		Tags:             getTagsIn(ctx),
 	}
 
-<<<<<<< HEAD
 	if v, ok := d.GetOk("experiment_options"); ok {
 		input.ExperimentOptions = expandCreateExperimentTemplateExperimentOptionsInput(v.([]interface{}))
 	}
 
-	targets, err := expandExperimentTemplateTargets(d.Get("target").(*schema.Set))
-=======
 	targets, err := expandExperimentTemplateTargets(d.Get(names.AttrTarget).(*schema.Set))
->>>>>>> 9d4f75cc
 	if err != nil {
 		return create.AppendDiagError(diags, names.FIS, create.ErrActionCreating, ResNameExperimentTemplate, d.Get(names.AttrDescription).(string), err)
 	}
@@ -385,12 +377,12 @@
 		return create.AppendDiagSettingError(diags, names.FIS, ResNameExperimentTemplate, d.Id(), names.AttrAction, err)
 	}
 
+	if err := d.Set("experiment_options", flattenExperimentTemplateExperimentOptions(experimentTemplate.ExperimentOptions)); err != nil {
+		return create.AppendDiagSettingError(diags, names.FIS, ResNameExperimentTemplate, d.Id(), "experiment_options", err)
+	}
+
 	if err := d.Set("log_configuration", flattenExperimentTemplateLogConfiguration(experimentTemplate.LogConfiguration)); err != nil {
 		return create.AppendDiagSettingError(diags, names.FIS, ResNameExperimentTemplate, d.Id(), "log_configuration", err)
-	}
-
-	if err := d.Set("experiment_options", flattenExperimentTemplateExperimentOptions(experimentTemplate.ExperimentOptions)); err != nil {
-		return create.AppendDiagSettingError(diags, names.FIS, ResNameExperimentTemplate, d.Id(), "experiment_options", err)
 	}
 
 	if err := d.Set("stop_condition", flattenExperimentTemplateStopConditions(experimentTemplate.StopConditions)); err != nil {
@@ -422,6 +414,10 @@
 
 		if d.HasChange(names.AttrDescription) {
 			input.Description = aws.String(d.Get(names.AttrDescription).(string))
+		}
+
+		if d.HasChange("experiment_options") {
+			input.ExperimentOptions = expandUpdateExperimentTemplateExperimentOptionsInput(d.Get("experiment_options").([]interface{}))
 		}
 
 		if d.HasChange("log_configuration") {
@@ -445,11 +441,6 @@
 			input.Targets = targets
 		}
 
-		if d.HasChange("experiment_options") {
-			experimentOptions := expandUpdateExperimentTemplateExperimentOptionsInput(d.Get("experiment_options").([]interface{}))
-			input.ExperimentOptions = experimentOptions
-		}
-
 		_, err := conn.UpdateExperimentTemplate(ctx, input)
 		if err != nil {
 			return create.AppendDiagError(diags, names.FIS, create.ErrActionUpdating, ResNameExperimentTemplate, d.Id(), err)
@@ -559,6 +550,60 @@
 	}
 
 	return attrs
+}
+
+func expandCreateExperimentTemplateExperimentOptionsInput(tfMap []interface{}) *types.CreateExperimentTemplateExperimentOptionsInput {
+	if len(tfMap) == 0 || tfMap[0] == nil {
+		return nil
+	}
+
+	apiObject := &types.CreateExperimentTemplateExperimentOptionsInput{}
+
+	m := tfMap[0].(map[string]interface{})
+
+	if v, ok := m["account_targeting"].(string); ok {
+		apiObject.AccountTargeting = types.AccountTargeting(v)
+	}
+
+	if v, ok := m["empty_target_resolution_mode"].(string); ok {
+		apiObject.EmptyTargetResolutionMode = types.EmptyTargetResolutionMode(v)
+	}
+
+	return apiObject
+}
+
+func expandUpdateExperimentTemplateExperimentOptionsInput(tfMap []interface{}) *types.UpdateExperimentTemplateExperimentOptionsInput {
+	if len(tfMap) == 0 || tfMap[0] == nil {
+		return nil
+	}
+
+	m := tfMap[0].(map[string]interface{})
+
+	apiObject := &types.UpdateExperimentTemplateExperimentOptionsInput{}
+
+	if v, ok := m["empty_target_resolution_mode"].(string); ok {
+		apiObject.EmptyTargetResolutionMode = types.EmptyTargetResolutionMode(v)
+	}
+
+	return apiObject
+}
+
+func flattenExperimentTemplateExperimentOptions(apiObject *types.ExperimentTemplateExperimentOptions) []map[string]interface{} {
+	if apiObject == nil {
+		return nil
+	}
+
+	tfMap := make([]map[string]interface{}, 1)
+	tfMap[0] = make(map[string]interface{})
+	if v := apiObject.AccountTargeting; v != "" {
+		tfMap[0]["account_targeting"] = v
+	}
+
+	if v := apiObject.EmptyTargetResolutionMode; v != "" {
+		tfMap[0]["empty_target_resolution_mode"] = v
+	}
+
+	return tfMap
 }
 
 func expandExperimentTemplateStopConditions(l *schema.Set) []types.CreateExperimentTemplateStopConditionInput {
@@ -858,60 +903,6 @@
 	}
 
 	return attrs
-}
-
-func expandCreateExperimentTemplateExperimentOptionsInput(tfMap []interface{}) *types.CreateExperimentTemplateExperimentOptionsInput {
-	if len(tfMap) == 0 || tfMap[0] == nil {
-		return nil
-	}
-
-	apiObject := &types.CreateExperimentTemplateExperimentOptionsInput{}
-
-	m := tfMap[0].(map[string]interface{})
-
-	if v, ok := m["account_targeting"].(string); ok {
-		apiObject.AccountTargeting = types.AccountTargeting(v)
-	}
-
-	if v, ok := m["empty_target_resolution_mode"].(string); ok {
-		apiObject.EmptyTargetResolutionMode = types.EmptyTargetResolutionMode(v)
-	}
-
-	return apiObject
-}
-
-func expandUpdateExperimentTemplateExperimentOptionsInput(tfMap []interface{}) *types.UpdateExperimentTemplateExperimentOptionsInput {
-	if len(tfMap) == 0 || tfMap[0] == nil {
-		return nil
-	}
-
-	m := tfMap[0].(map[string]interface{})
-
-	apiObject := &types.UpdateExperimentTemplateExperimentOptionsInput{}
-
-	if v, ok := m["empty_target_resolution_mode"].(string); ok {
-		apiObject.EmptyTargetResolutionMode = types.EmptyTargetResolutionMode(v)
-	}
-
-	return apiObject
-}
-
-func flattenExperimentTemplateExperimentOptions(apiObject *types.ExperimentTemplateExperimentOptions) []map[string]interface{} {
-	if apiObject == nil {
-		return nil
-	}
-
-	tfMap := make([]map[string]interface{}, 1)
-	tfMap[0] = make(map[string]interface{})
-	if v := apiObject.AccountTargeting; v != "" {
-		tfMap[0]["account_targeting"] = v
-	}
-
-	if v := apiObject.EmptyTargetResolutionMode; v != "" {
-		tfMap[0]["empty_target_resolution_mode"] = v
-	}
-
-	return tfMap
 }
 
 func flattenExperimentTemplateActions(configured map[string]types.ExperimentTemplateAction) []map[string]interface{} {
