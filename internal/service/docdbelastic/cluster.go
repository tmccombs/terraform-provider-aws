// Copyright (c) HashiCorp, Inc.
// SPDX-License-Identifier: MPL-2.0

package docdbelastic

import (
	"context"
	"time"

	"github.com/aws/aws-sdk-go-v2/aws"
	"github.com/aws/aws-sdk-go-v2/service/docdbelastic"
	awstypes "github.com/aws/aws-sdk-go-v2/service/docdbelastic/types"
	"github.com/hashicorp/terraform-plugin-framework-timeouts/resource/timeouts"
	"github.com/hashicorp/terraform-plugin-framework-validators/int32validator"
	"github.com/hashicorp/terraform-plugin-framework-validators/int64validator"
	"github.com/hashicorp/terraform-plugin-framework/path"
	"github.com/hashicorp/terraform-plugin-framework/resource"
	"github.com/hashicorp/terraform-plugin-framework/resource/schema"
	"github.com/hashicorp/terraform-plugin-framework/resource/schema/int32planmodifier"
	"github.com/hashicorp/terraform-plugin-framework/resource/schema/planmodifier"
	"github.com/hashicorp/terraform-plugin-framework/resource/schema/setplanmodifier"
	"github.com/hashicorp/terraform-plugin-framework/resource/schema/stringplanmodifier"
	"github.com/hashicorp/terraform-plugin-framework/schema/validator"
	"github.com/hashicorp/terraform-plugin-framework/types"
	"github.com/hashicorp/terraform-plugin-log/tflog"
	"github.com/hashicorp/terraform-plugin-sdk/v2/helper/id"
	"github.com/hashicorp/terraform-plugin-sdk/v2/helper/retry"
	"github.com/hashicorp/terraform-provider-aws/internal/create"
	"github.com/hashicorp/terraform-provider-aws/internal/enum"
	"github.com/hashicorp/terraform-provider-aws/internal/errs"
	"github.com/hashicorp/terraform-provider-aws/internal/errs/fwdiag"
	"github.com/hashicorp/terraform-provider-aws/internal/framework"
	"github.com/hashicorp/terraform-provider-aws/internal/framework/diff"
	fwflex "github.com/hashicorp/terraform-provider-aws/internal/framework/flex"
	fwtypes "github.com/hashicorp/terraform-provider-aws/internal/framework/types"
	tftags "github.com/hashicorp/terraform-provider-aws/internal/tags"
	"github.com/hashicorp/terraform-provider-aws/internal/tfresource"
	"github.com/hashicorp/terraform-provider-aws/names"
)

// @FrameworkResource(name="Cluster")
// @Tags(identifierAttribute="arn")
func newResourceCluster(context.Context) (resource.ResourceWithConfigure, error) {
	r := &resourceCluster{}
	r.SetDefaultCreateTimeout(45 * time.Minute)
	r.SetDefaultUpdateTimeout(45 * time.Minute)
	r.SetDefaultDeleteTimeout(45 * time.Minute)

	return r, nil
}

type resourceCluster struct {
	framework.ResourceWithConfigure
	framework.WithTimeouts
	framework.WithImportByID
}

const (
	ResNameCluster = "Cluster"
)

func (r *resourceCluster) Metadata(_ context.Context, _ resource.MetadataRequest, response *resource.MetadataResponse) {
	response.TypeName = "aws_docdbelastic_cluster"
}

func (r *resourceCluster) Schema(ctx context.Context, _ resource.SchemaRequest, response *resource.SchemaResponse) {
	s := schema.Schema{
		Attributes: map[string]schema.Attribute{
			"admin_user_name": schema.StringAttribute{
				Required: true,
				PlanModifiers: []planmodifier.String{
					stringplanmodifier.RequiresReplace(),
				},
			},
			"admin_user_password": schema.StringAttribute{
				Required:  true,
				Sensitive: true,
			},
			names.AttrARN: framework.ARNAttributeComputedOnly(),
			"auth_type": schema.StringAttribute{
				CustomType: fwtypes.StringEnumType[awstypes.Auth](),
				Required:   true,
				PlanModifiers: []planmodifier.String{
					stringplanmodifier.RequiresReplace(),
				},
			},
			"backup_retention_period": schema.Int32Attribute{
				Optional: true,
				Computed: true,
				Validators: []validator.Int32{
					int32validator.Between(1, 35),
				},
				PlanModifiers: []planmodifier.Int32{
					int32planmodifier.UseStateForUnknown(),
				},
			},
			names.AttrEndpoint: schema.StringAttribute{
				Computed: true,
				PlanModifiers: []planmodifier.String{
					stringplanmodifier.UseStateForUnknown(),
				},
			},
			names.AttrID: framework.IDAttribute(),
			names.AttrKMSKeyID: schema.StringAttribute{
				Optional: true,
				Computed: true,
				PlanModifiers: []planmodifier.String{
					stringplanmodifier.RequiresReplace(),
					stringplanmodifier.UseStateForUnknown(),
				},
			},
			names.AttrName: schema.StringAttribute{
				Required: true,
				PlanModifiers: []planmodifier.String{
					stringplanmodifier.RequiresReplace(),
				},
			},
			"preferred_backup_window": schema.StringAttribute{
				Optional: true,
				Computed: true,
				PlanModifiers: []planmodifier.String{
					stringplanmodifier.UseStateForUnknown(),
				},
			},
			names.AttrPreferredMaintenanceWindow: schema.StringAttribute{
				CustomType: fwtypes.OnceAWeekWindowType,
				Optional:   true,
				Computed:   true,
				PlanModifiers: []planmodifier.String{
					stringplanmodifier.UseStateForUnknown(),
				},
			},
			"shard_capacity": schema.Int64Attribute{
				Required: true,
			},
			"shard_count": schema.Int64Attribute{
				Required: true,
				Validators: []validator.Int64{
					int64validator.Between(1, 32),
				},
			},
			names.AttrSubnetIDs: schema.SetAttribute{
				CustomType: fwtypes.SetOfStringType,
				Optional:   true,
				Computed:   true,
				PlanModifiers: []planmodifier.Set{
					setplanmodifier.UseStateForUnknown(),
				},
			},
			names.AttrTags:    tftags.TagsAttribute(),
			names.AttrTagsAll: tftags.TagsAttributeComputedOnly(),
			names.AttrVPCSecurityGroupIDs: schema.SetAttribute{
				CustomType: fwtypes.SetOfStringType,
				Optional:   true,
				Computed:   true,
				PlanModifiers: []planmodifier.Set{
					setplanmodifier.UseStateForUnknown(),
				},
			},
		},
	}

	if s.Blocks == nil {
		s.Blocks = make(map[string]schema.Block)
	}
	s.Blocks[names.AttrTimeouts] = timeouts.Block(ctx, timeouts.Opts{
		Create: true,
		Update: true,
		Delete: true,
	})

	response.Schema = s
}

func (r *resourceCluster) Create(ctx context.Context, request resource.CreateRequest, response *resource.CreateResponse) {
	conn := r.Meta().DocDBElasticClient(ctx)
	var plan resourceClusterData

	response.Diagnostics.Append(request.Plan.Get(ctx, &plan)...)

	if response.Diagnostics.HasError() {
		return
	}

	optionPrefix := fwflex.WithFieldNamePrefix("Cluster")
	input := docdbelastic.CreateClusterInput{}
	response.Diagnostics.Append(fwflex.Expand(ctx, plan, &input, optionPrefix)...)

	if response.Diagnostics.HasError() {
		return
	}
	input.ClientToken = aws.String(id.UniqueId())
	input.Tags = getTagsIn(ctx)

	createOut, err := conn.CreateCluster(ctx, &input)

	if err != nil {
		response.Diagnostics.AddError(
			create.ProblemStandardMessage(names.DocDBElastic, create.ErrActionCreating, ResNameCluster, plan.Name.ValueString(), err),
			err.Error(),
		)
		return
	}

	state := plan
	state.ID = fwflex.StringToFramework(ctx, createOut.Cluster.ClusterArn)

	// set partial state
	response.Diagnostics.Append(response.State.SetAttribute(ctx, path.Root(names.AttrID), createOut.Cluster.ClusterArn)...)

	if response.Diagnostics.HasError() {
		return
	}

	createTimeout := r.CreateTimeout(ctx, plan.Timeouts)
	out, err := waitClusterCreated(ctx, conn, state.ID.ValueString(), createTimeout)

	if err != nil {
		response.Diagnostics.AddError(
			create.ProblemStandardMessage(names.DocDBElastic, create.ErrActionCreating, ResNameCluster, plan.Name.ValueString(), err),
			err.Error(),
		)
		return
	}

	response.Diagnostics.Append(fwflex.Flatten(ctx, out, &state, optionPrefix)...)

	if response.Diagnostics.HasError() {
		return
	}

	response.Diagnostics.Append(response.State.Set(ctx, &state)...)
}

func (r *resourceCluster) Read(ctx context.Context, request resource.ReadRequest, response *resource.ReadResponse) {
	conn := r.Meta().DocDBElasticClient(ctx)
	var state resourceClusterData

	response.Diagnostics.Append(request.State.Get(ctx, &state)...)

	if response.Diagnostics.HasError() {
		return
	}

	out, err := findClusterByID(ctx, conn, state.ID.ValueString())

	if tfresource.NotFound(err) {
		response.Diagnostics.Append(fwdiag.NewResourceNotFoundWarningDiagnostic(err))
		response.State.RemoveResource(ctx)
		return
	}

	if err != nil {
		response.Diagnostics.AddError(
			create.ProblemStandardMessage(names.DocDBElastic, create.ErrActionReading, ResNameCluster, state.ID.ValueString(), err),
			err.Error(),
		)
		return
	}

	response.Diagnostics.Append(fwflex.Flatten(ctx, out, &state, fwflex.WithFieldNamePrefix("Cluster"))...)

	if response.Diagnostics.HasError() {
		return
	}

	response.Diagnostics.Append(response.State.Set(ctx, &state)...)
}

func (r *resourceCluster) Update(ctx context.Context, request resource.UpdateRequest, response *resource.UpdateResponse) {
	conn := r.Meta().DocDBElasticClient(ctx)
	var state, plan resourceClusterData

	response.Diagnostics.Append(request.State.Get(ctx, &state)...)

	if response.Diagnostics.HasError() {
		return
	}

	response.Diagnostics.Append(request.Plan.Get(ctx, &plan)...)

	if response.Diagnostics.HasError() {
		return
	}

<<<<<<< HEAD
	if changes := diff.HasChanges(ctx, plan, state); changes.Ok() {
		input := docdbelastic.UpdateClusterInput{}
		response.Diagnostics.Append(fwflex.Expand(ctx, plan, &input, changes.FlexIgnoredFieldNames()...)...)
=======
	if clusterHasChanges(ctx, plan, state) {
		input := &docdbelastic.UpdateClusterInput{
			ClientToken: aws.String(id.UniqueId()),
			ClusterArn:  state.ID.ValueStringPointer(),
		}

		// expanding manually because AWS validation throws an error when more than one
		// updatable field is included in the request
		if !plan.AdminUserPassword.Equal(state.AdminUserPassword) {
			input.AdminUserPassword = plan.AdminUserPassword.ValueStringPointer()
		}

		if !plan.AuthType.Equal(state.AuthType) {
			input.AuthType = plan.AuthType.ValueEnum()
		}

		if !plan.BackupRetentionPeriod.Equal(state.BackupRetentionPeriod) {
			input.BackupRetentionPeriod = plan.BackupRetentionPeriod.ValueInt32Pointer()
		}

		if !plan.PreferredBackupWindow.Equal(state.PreferredBackupWindow) {
			input.PreferredBackupWindow = plan.PreferredBackupWindow.ValueStringPointer()
		}

		if !plan.PreferredMaintenanceWindow.Equal(state.PreferredMaintenanceWindow) {
			input.PreferredMaintenanceWindow = plan.PreferredMaintenanceWindow.ValueStringPointer()
		}

		if !plan.ShardCapacity.Equal(state.ShardCapacity) {
			input.ShardCapacity = fwflex.Int32FromFramework(ctx, plan.ShardCapacity)
		}

		if !plan.ShardCount.Equal(state.ShardCount) {
			input.ShardCount = fwflex.Int32FromFramework(ctx, plan.ShardCount)
		}

		if !plan.SubnetIds.Equal(state.SubnetIds) {
			input.SubnetIds = fwflex.ExpandFrameworkStringValueSet(ctx, plan.SubnetIds)
		}
>>>>>>> ea069cf4

		if response.Diagnostics.HasError() {
			return
		}
		input.ClientToken = aws.String(id.UniqueId())
		input.ClusterArn = plan.ID.ValueStringPointer()
		//if clusterHasChanges(ctx, plan, state) {
		//	input := &docdbelastic.UpdateClusterInput{
		//		ClientToken: aws.String(id.UniqueId()),
		//		ClusterArn:  state.ID.ValueStringPointer(),
		//	}
		//
		//	// expanding manually because AWS validation throws an error when more than one
		//	// updatable field is included in the request
		//	if !plan.AdminUserPassword.Equal(state.AdminUserPassword) {
		//		input.AdminUserPassword = plan.AdminUserPassword.ValueStringPointer()
		//	}
		//
		//	if !plan.AuthType.Equal(state.AuthType) {
		//		input.AuthType = plan.AuthType.ValueEnum()
		//	}
		//
		//	if !plan.PreferredMaintenanceWindow.Equal(state.PreferredMaintenanceWindow) {
		//		input.PreferredMaintenanceWindow = plan.PreferredMaintenanceWindow.ValueStringPointer()
		//	}
		//
		//	if !plan.ShardCapacity.Equal(state.ShardCapacity) {
		//		input.ShardCapacity = fwflex.Int32FromFramework(ctx, plan.ShardCapacity)
		//	}
		//
		//	if !plan.ShardCount.Equal(state.ShardCount) {
		//		input.ShardCount = fwflex.Int32FromFramework(ctx, plan.ShardCount)
		//	}
		//
		//	if !plan.SubnetIds.Equal(state.SubnetIds) {
		//		input.SubnetIds = fwflex.ExpandFrameworkStringValueSet(ctx, plan.SubnetIds)
		//	}
		//
		//	if !plan.VpcSecurityGroupIds.Equal(state.VpcSecurityGroupIds) {
		//		input.VpcSecurityGroupIds = fwflex.ExpandFrameworkStringValueSet(ctx, plan.VpcSecurityGroupIds)
		//	}

		_, err := conn.UpdateCluster(ctx, &input)

		if err != nil {
			response.Diagnostics.AddError(
				create.ProblemStandardMessage(names.DocDBElastic, create.ErrActionUpdating, ResNameCluster, state.ID.ValueString(), err),
				err.Error(),
			)
			return
		}

		updateTimeout := r.UpdateTimeout(ctx, plan.Timeouts)
		out, err := waitClusterUpdated(ctx, conn, state.ID.ValueString(), updateTimeout)

		if err != nil {
			response.Diagnostics.AddError(
				create.ProblemStandardMessage(names.DocDBElastic, create.ErrActionWaitingForUpdate, ResNameCluster, state.ID.ValueString(), err),
				err.Error(),
			)
			return
		}

		response.Diagnostics.Append(fwflex.Flatten(ctx, out, &plan, fwflex.WithFieldNamePrefix("Cluster"))...)

		if response.Diagnostics.HasError() {
			return
		}

		response.Diagnostics.Append(response.State.Set(ctx, &plan)...)
	}

	response.Diagnostics.Append(response.State.Set(ctx, &plan)...)
}

func (r *resourceCluster) Delete(ctx context.Context, request resource.DeleteRequest, response *resource.DeleteResponse) {
	conn := r.Meta().DocDBElasticClient(ctx)
	var state resourceClusterData

	response.Diagnostics.Append(request.State.Get(ctx, &state)...)

	if response.Diagnostics.HasError() {
		return
	}

	tflog.Debug(ctx, "deleting DocDB Elastic Cluster", map[string]interface{}{
		names.AttrID: state.ID.ValueString(),
	})

	input := &docdbelastic.DeleteClusterInput{
		ClusterArn: fwflex.StringFromFramework(ctx, state.ID),
	}

	_, err := conn.DeleteCluster(ctx, input)

	if errs.IsA[*awstypes.ResourceNotFoundException](err) {
		return
	}

	if err != nil {
		response.Diagnostics.AddError(
			create.ProblemStandardMessage(names.DocDBElastic, create.ErrActionDeleting, ResNameCluster, state.ID.ValueString(), err),
			err.Error(),
		)
		return
	}

	deleteTimeout := r.DeleteTimeout(ctx, state.Timeouts)
	_, err = waitClusterDeleted(ctx, conn, state.ID.ValueString(), deleteTimeout)

	if err != nil {
		response.Diagnostics.AddError(
			create.ProblemStandardMessage(names.DocDBElastic, create.ErrActionWaitingForDeletion, ResNameCluster, state.ID.ValueString(), err),
			err.Error(),
		)
		return
	}
}

func (r *resourceCluster) ModifyPlan(ctx context.Context, request resource.ModifyPlanRequest, response *resource.ModifyPlanResponse) {
	r.SetTagsAll(ctx, request, response)
}

type resourceClusterData struct {
	AdminUserName              types.String                      `tfsdk:"admin_user_name"`
	AdminUserPassword          types.String                      `tfsdk:"admin_user_password"`
	ARN                        types.String                      `tfsdk:"arn"`
	AuthType                   fwtypes.StringEnum[awstypes.Auth] `tfsdk:"auth_type"`
	BackupRetentionPeriod      types.Int32                       `tfsdk:"backup_retention_period"`
	Endpoint                   types.String                      `tfsdk:"endpoint"`
	ID                         types.String                      `tfsdk:"id"`
	KmsKeyID                   types.String                      `tfsdk:"kms_key_id"`
	Name                       types.String                      `tfsdk:"name"`
	PreferredBackupWindow      types.String                      `tfsdk:"preferred_backup_window"`
	PreferredMaintenanceWindow fwtypes.OnceAWeekWindow           `tfsdk:"preferred_maintenance_window"`
	ShardCapacity              types.Int64                       `tfsdk:"shard_capacity"`
	ShardCount                 types.Int64                       `tfsdk:"shard_count"`
	SubnetIds                  fwtypes.SetValueOf[types.String]  `tfsdk:"subnet_ids"`
	Tags                       tftags.Map                        `tfsdk:"tags"`
	TagsAll                    tftags.Map                        `tfsdk:"tags_all"`
	Timeouts                   timeouts.Value                    `tfsdk:"timeouts"`
	VpcSecurityGroupIds        fwtypes.SetValueOf[types.String]  `tfsdk:"vpc_security_group_ids"`
}

func waitClusterCreated(ctx context.Context, conn *docdbelastic.Client, id string, timeout time.Duration) (*awstypes.Cluster, error) {
	stateConf := &retry.StateChangeConf{
		Pending:                   enum.Slice(awstypes.StatusCreating),
		Target:                    enum.Slice(awstypes.StatusActive),
		Refresh:                   statusCluster(ctx, conn, id),
		Timeout:                   timeout,
		NotFoundChecks:            20,
		ContinuousTargetOccurence: 2,
	}

	outputRaw, err := stateConf.WaitForStateContext(ctx)
	if out, ok := outputRaw.(*awstypes.Cluster); ok {
		return out, err
	}

	return nil, err
}

func waitClusterUpdated(ctx context.Context, conn *docdbelastic.Client, id string, timeout time.Duration) (*awstypes.Cluster, error) {
	stateConf := &retry.StateChangeConf{
		Pending:                   enum.Slice(awstypes.StatusUpdating),
		Target:                    enum.Slice(awstypes.StatusActive),
		Refresh:                   statusCluster(ctx, conn, id),
		Timeout:                   timeout,
		NotFoundChecks:            20,
		ContinuousTargetOccurence: 2,
	}

	outputRaw, err := stateConf.WaitForStateContext(ctx)
	if out, ok := outputRaw.(*awstypes.Cluster); ok {
		return out, err
	}

	return nil, err
}

func waitClusterDeleted(ctx context.Context, conn *docdbelastic.Client, id string, timeout time.Duration) (*awstypes.Cluster, error) {
	stateConf := &retry.StateChangeConf{
		Pending: enum.Slice(awstypes.StatusActive, awstypes.StatusDeleting),
		Target:  []string{},
		Refresh: statusCluster(ctx, conn, id),
		Timeout: timeout,
	}

	outputRaw, err := stateConf.WaitForStateContext(ctx)
	if out, ok := outputRaw.(*awstypes.Cluster); ok {
		return out, err
	}

	return nil, err
}

func statusCluster(ctx context.Context, conn *docdbelastic.Client, id string) retry.StateRefreshFunc {
	return func() (interface{}, string, error) {
		out, err := findClusterByID(ctx, conn, id)
		if tfresource.NotFound(err) {
			return nil, "", nil
		}

		if err != nil {
			return nil, "", err
		}

		return out, string(out.Status), nil
	}
}

func findClusterByID(ctx context.Context, conn *docdbelastic.Client, id string) (*awstypes.Cluster, error) {
	in := &docdbelastic.GetClusterInput{
		ClusterArn: aws.String(id),
	}
	out, err := conn.GetCluster(ctx, in)

	if errs.IsA[*awstypes.ResourceNotFoundException](err) {
		return nil, &retry.NotFoundError{
			LastError:   err,
			LastRequest: in,
		}
	}

	if err != nil {
		return nil, err
	}

	if out == nil || out.Cluster == nil {
		return nil, tfresource.NewEmptyResultError(in)
	}

	return out.Cluster, nil
}

func clusterHasChanges(_ context.Context, plan, state resourceClusterData) bool {
	return !plan.Name.Equal(state.Name) ||
		!plan.AdminUserPassword.Equal(state.AdminUserPassword) ||
		!plan.AuthType.Equal(state.AuthType) ||
		!plan.BackupRetentionPeriod.Equal(state.BackupRetentionPeriod) ||
		!plan.PreferredBackupWindow.Equal(state.PreferredBackupWindow) ||
		!plan.PreferredMaintenanceWindow.Equal(state.PreferredMaintenanceWindow) ||
		!plan.ShardCapacity.Equal(state.ShardCapacity) ||
		!plan.ShardCount.Equal(state.ShardCount) ||
		!plan.SubnetIds.Equal(state.SubnetIds) ||
		!plan.VpcSecurityGroupIds.Equal(state.VpcSecurityGroupIds)
}<|MERGE_RESOLUTION|>--- conflicted
+++ resolved
@@ -283,51 +283,9 @@
 		return
 	}
 
-<<<<<<< HEAD
 	if changes := diff.HasChanges(ctx, plan, state); changes.Ok() {
 		input := docdbelastic.UpdateClusterInput{}
 		response.Diagnostics.Append(fwflex.Expand(ctx, plan, &input, changes.FlexIgnoredFieldNames()...)...)
-=======
-	if clusterHasChanges(ctx, plan, state) {
-		input := &docdbelastic.UpdateClusterInput{
-			ClientToken: aws.String(id.UniqueId()),
-			ClusterArn:  state.ID.ValueStringPointer(),
-		}
-
-		// expanding manually because AWS validation throws an error when more than one
-		// updatable field is included in the request
-		if !plan.AdminUserPassword.Equal(state.AdminUserPassword) {
-			input.AdminUserPassword = plan.AdminUserPassword.ValueStringPointer()
-		}
-
-		if !plan.AuthType.Equal(state.AuthType) {
-			input.AuthType = plan.AuthType.ValueEnum()
-		}
-
-		if !plan.BackupRetentionPeriod.Equal(state.BackupRetentionPeriod) {
-			input.BackupRetentionPeriod = plan.BackupRetentionPeriod.ValueInt32Pointer()
-		}
-
-		if !plan.PreferredBackupWindow.Equal(state.PreferredBackupWindow) {
-			input.PreferredBackupWindow = plan.PreferredBackupWindow.ValueStringPointer()
-		}
-
-		if !plan.PreferredMaintenanceWindow.Equal(state.PreferredMaintenanceWindow) {
-			input.PreferredMaintenanceWindow = plan.PreferredMaintenanceWindow.ValueStringPointer()
-		}
-
-		if !plan.ShardCapacity.Equal(state.ShardCapacity) {
-			input.ShardCapacity = fwflex.Int32FromFramework(ctx, plan.ShardCapacity)
-		}
-
-		if !plan.ShardCount.Equal(state.ShardCount) {
-			input.ShardCount = fwflex.Int32FromFramework(ctx, plan.ShardCount)
-		}
-
-		if !plan.SubnetIds.Equal(state.SubnetIds) {
-			input.SubnetIds = fwflex.ExpandFrameworkStringValueSet(ctx, plan.SubnetIds)
-		}
->>>>>>> ea069cf4
 
 		if response.Diagnostics.HasError() {
 			return
@@ -350,7 +308,15 @@
 		//		input.AuthType = plan.AuthType.ValueEnum()
 		//	}
 		//
-		//	if !plan.PreferredMaintenanceWindow.Equal(state.PreferredMaintenanceWindow) {
+		//	if !plan.BackupRetentionPeriod.Equal(state.BackupRetentionPeriod) {
+		//	input.BackupRetentionPeriod = plan.BackupRetentionPeriod.ValueInt32Pointer()
+		//}
+		//
+		//if !plan.PreferredBackupWindow.Equal(state.PreferredBackupWindow) {
+		//	input.PreferredBackupWindow = plan.PreferredBackupWindow.ValueStringPointer()
+		//}
+		//
+		//if !plan.PreferredMaintenanceWindow.Equal(state.PreferredMaintenanceWindow) {
 		//		input.PreferredMaintenanceWindow = plan.PreferredMaintenanceWindow.ValueStringPointer()
 		//	}
 		//
