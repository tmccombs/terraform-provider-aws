// Code generated by internal/generate/tags/main.go; DO NOT EDIT.
package kinesis

import (
	"context"
	"fmt"

	"github.com/aws/aws-sdk-go-v2/aws"
	"github.com/aws/aws-sdk-go-v2/service/kinesis"
	awstypes "github.com/aws/aws-sdk-go-v2/service/kinesis/types"
	"github.com/hashicorp/terraform-plugin-log/tflog"
	"github.com/hashicorp/terraform-provider-aws/internal/conns"
	"github.com/hashicorp/terraform-provider-aws/internal/logging"
	tftags "github.com/hashicorp/terraform-provider-aws/internal/tags"
	"github.com/hashicorp/terraform-provider-aws/internal/types/option"
	"github.com/hashicorp/terraform-provider-aws/names"
)

// listTags lists kinesis service tags.
// The identifier is typically the Amazon Resource Name (ARN), although
// it may also be a different identifier depending on the service.
func listTags(ctx context.Context, conn *kinesis.Client, identifier string, optFns ...func(*kinesis.Options)) (tftags.KeyValueTags, error) {
	input := kinesis.ListTagsForStreamInput{
		StreamName: aws.String(identifier),
	}

	var output []awstypes.Tag

	err := listTagsForStreamPages(ctx, conn, &input, func(page *kinesis.ListTagsForStreamOutput, lastPage bool) bool {
		if page == nil {
			return !lastPage
		}

		output = append(output, page.Tags...)

		return !lastPage
	}, optFns...)

	if err != nil {
		return tftags.New(ctx, nil), err
	}

<<<<<<< HEAD
	return keyValueTags(ctx, output.Tags), nil
=======
	return keyValueTags(ctx, output), nil
>>>>>>> 9321793f
}

// ListTags lists kinesis service tags and set them in Context.
// It is called from outside this package.
func (p *servicePackage) ListTags(ctx context.Context, meta any, identifier string) error {
	tags, err := listTags(ctx, meta.(*conns.AWSClient).KinesisClient(ctx), identifier)

	if err != nil {
		return err
	}

	if inContext, ok := tftags.FromContext(ctx); ok {
		inContext.TagsOut = option.Some(tags)
	}

	return nil
}

// []*SERVICE.Tag handling

// svcTags returns kinesis service tags.
func svcTags(tags tftags.KeyValueTags) []awstypes.Tag {
	result := make([]awstypes.Tag, 0, len(tags))

	for k, v := range tags.Map() {
		tag := awstypes.Tag{
			Key:   aws.String(k),
			Value: aws.String(v),
		}

		result = append(result, tag)
	}

	return result
}

// keyValueTags creates tftags.KeyValueTags from kinesis service tags.
func keyValueTags(ctx context.Context, tags []awstypes.Tag) tftags.KeyValueTags {
	m := make(map[string]*string, len(tags))

	for _, tag := range tags {
		m[aws.ToString(tag.Key)] = tag.Value
	}

	return tftags.New(ctx, m)
}

// getTagsIn returns kinesis service tags from Context.
// nil is returned if there are no input tags.
func getTagsIn(ctx context.Context) []awstypes.Tag {
	if inContext, ok := tftags.FromContext(ctx); ok {
		if tags := svcTags(inContext.TagsIn.UnwrapOrDefault()); len(tags) > 0 {
			return tags
		}
	}

	return nil
}

// setTagsOut sets kinesis service tags in Context.
func setTagsOut(ctx context.Context, tags []awstypes.Tag) {
	if inContext, ok := tftags.FromContext(ctx); ok {
		inContext.TagsOut = option.Some(keyValueTags(ctx, tags))
	}
}

// updateTags updates kinesis service tags.
// The identifier is typically the Amazon Resource Name (ARN), although
// it may also be a different identifier depending on the service.
func updateTags(ctx context.Context, conn *kinesis.Client, identifier string, oldTagsMap, newTagsMap any, optFns ...func(*kinesis.Options)) error {
	oldTags := tftags.New(ctx, oldTagsMap)
	newTags := tftags.New(ctx, newTagsMap)

	ctx = tflog.SetField(ctx, logging.KeyResourceId, identifier)

	removedTags := oldTags.Removed(newTags)
	removedTags = removedTags.IgnoreSystem(names.Kinesis)
	if len(removedTags) > 0 {
		for _, removedTags := range removedTags.Chunks(10) {
			input := kinesis.RemoveTagsFromStreamInput{
				StreamName: aws.String(identifier),
				TagKeys:    removedTags.Keys(),
			}

			_, err := conn.RemoveTagsFromStream(ctx, &input, optFns...)

			if err != nil {
				return fmt.Errorf("untagging resource (%s): %w", identifier, err)
			}
		}
	}

	updatedTags := oldTags.Updated(newTags)
	updatedTags = updatedTags.IgnoreSystem(names.Kinesis)
	if len(updatedTags) > 0 {
		for _, updatedTags := range updatedTags.Chunks(10) {
			input := kinesis.AddTagsToStreamInput{
				StreamName: aws.String(identifier),
				Tags:       updatedTags.IgnoreAWS().Map(),
			}

			_, err := conn.AddTagsToStream(ctx, &input, optFns...)

			if err != nil {
				return fmt.Errorf("tagging resource (%s): %w", identifier, err)
			}
		}
	}

	return nil
}

// UpdateTags updates kinesis service tags.
// It is called from outside this package.
func (p *servicePackage) UpdateTags(ctx context.Context, meta any, identifier string, oldTags, newTags any) error {
	return updateTags(ctx, meta.(*conns.AWSClient).KinesisClient(ctx), identifier, oldTags, newTags)
}<|MERGE_RESOLUTION|>--- conflicted
+++ resolved
@@ -40,11 +40,7 @@
 		return tftags.New(ctx, nil), err
 	}
 
-<<<<<<< HEAD
-	return keyValueTags(ctx, output.Tags), nil
-=======
 	return keyValueTags(ctx, output), nil
->>>>>>> 9321793f
 }
 
 // ListTags lists kinesis service tags and set them in Context.
