--- conflicted
+++ resolved
@@ -27,17 +27,9 @@
 			Factory:  newDelegationSignerRecordResource,
 			TypeName: "aws_route53domains_delegation_signer_record",
 			Name:     "Delegation Signer Record",
-<<<<<<< HEAD
-			Region: &itypes.ServicePackageResourceRegion{
-				IsGlobal:                      true,
-				IsOverrideEnabled:             true,
-				IsValidateOverrideInPartition: true,
-			},
-=======
 			Region: unique.Make(inttypes.ServicePackageResourceRegion{
 				IsOverrideEnabled: false,
 			}),
->>>>>>> f69f8d8f
 		},
 		{
 			Factory:  newDomainResource,
@@ -45,19 +37,10 @@
 			Name:     "Domain",
 			Tags: unique.Make(inttypes.ServicePackageResourceTags{
 				IdentifierAttribute: names.AttrDomainName,
-<<<<<<< HEAD
-			},
-			Region: &itypes.ServicePackageResourceRegion{
-				IsGlobal:                      true,
-				IsOverrideEnabled:             true,
-				IsValidateOverrideInPartition: true,
-			},
-=======
 			}),
 			Region: unique.Make(inttypes.ServicePackageResourceRegion{
 				IsOverrideEnabled: false,
 			}),
->>>>>>> f69f8d8f
 		},
 	}
 }
