// Copyright (c) HashiCorp, Inc.
// SPDX-License-Identifier: MPL-2.0

package iot_test

import (
	"context"
	"fmt"
	"testing"

	"github.com/YakDriver/regexache"
	sdkacctest "github.com/hashicorp/terraform-plugin-testing/helper/acctest"
	"github.com/hashicorp/terraform-plugin-testing/helper/resource"
	"github.com/hashicorp/terraform-plugin-testing/terraform"
	"github.com/hashicorp/terraform-provider-aws/internal/acctest"
	"github.com/hashicorp/terraform-provider-aws/internal/conns"
	tfiot "github.com/hashicorp/terraform-provider-aws/internal/service/iot"
	"github.com/hashicorp/terraform-provider-aws/internal/tfresource"
	"github.com/hashicorp/terraform-provider-aws/names"
)

func TestAccIoTBillingGroup_basic(t *testing.T) {
	ctx := acctest.Context(t)
	rName := sdkacctest.RandomWithPrefix(acctest.ResourcePrefix)
	resourceName := "aws_iot_billing_group.test"

	resource.ParallelTest(t, resource.TestCase{
		PreCheck:                 func() { acctest.PreCheck(ctx, t) },
		ErrorCheck:               acctest.ErrorCheck(t, names.IoTServiceID),
		ProtoV5ProviderFactories: acctest.ProtoV5ProviderFactories,
		CheckDestroy:             testAccCheckBillingGroupDestroy(ctx),
		Steps: []resource.TestStep{
			{
				Config: testAccBillingGroupConfig_basic(rName),
				Check: resource.ComposeAggregateTestCheckFunc(
					testAccCheckBillingGroupExists(ctx, resourceName),
					acctest.MatchResourceAttrRegionalARN(resourceName, names.AttrARN, "iot", regexache.MustCompile(fmt.Sprintf("billinggroup/%s$", rName))),
					resource.TestCheckResourceAttr(resourceName, "metadata.#", acctest.CtOne),
					resource.TestCheckResourceAttrSet(resourceName, "metadata.0.creation_date"),
					resource.TestCheckResourceAttr(resourceName, names.AttrName, rName),
					resource.TestCheckResourceAttr(resourceName, "properties.#", acctest.CtZero),
					resource.TestCheckResourceAttr(resourceName, acctest.CtTagsPercent, acctest.CtZero),
					resource.TestCheckResourceAttr(resourceName, names.AttrVersion, acctest.CtOne),
				),
			},
			{
				ResourceName:      resourceName,
				ImportState:       true,
				ImportStateVerify: true,
			},
		},
	})
}

func TestAccIoTBillingGroup_disappears(t *testing.T) {
	ctx := acctest.Context(t)
	rName := sdkacctest.RandomWithPrefix(acctest.ResourcePrefix)
	resourceName := "aws_iot_billing_group.test"

	resource.ParallelTest(t, resource.TestCase{
		PreCheck:                 func() { acctest.PreCheck(ctx, t) },
		ErrorCheck:               acctest.ErrorCheck(t, names.IoTServiceID),
		ProtoV5ProviderFactories: acctest.ProtoV5ProviderFactories,
		CheckDestroy:             testAccCheckBillingGroupDestroy(ctx),
		Steps: []resource.TestStep{
			{
				Config: testAccBillingGroupConfig_basic(rName),
				Check: resource.ComposeTestCheckFunc(
					testAccCheckBillingGroupExists(ctx, resourceName),
					acctest.CheckResourceDisappears(ctx, acctest.Provider, tfiot.ResourceBillingGroup(), resourceName),
				),
				ExpectNonEmptyPlan: true,
			},
		},
	})
}

func TestAccIoTBillingGroup_tags(t *testing.T) {
	ctx := acctest.Context(t)
	rName := sdkacctest.RandomWithPrefix(acctest.ResourcePrefix)
	resourceName := "aws_iot_billing_group.test"

	resource.ParallelTest(t, resource.TestCase{
		PreCheck:                 func() { acctest.PreCheck(ctx, t) },
		ErrorCheck:               acctest.ErrorCheck(t, names.IoTServiceID),
		ProtoV5ProviderFactories: acctest.ProtoV5ProviderFactories,
		CheckDestroy:             testAccCheckBillingGroupDestroy(ctx),
		Steps: []resource.TestStep{
			{
				Config: testAccBillingGroupConfig_tags1(rName, acctest.CtKey1, acctest.CtValue1),
				Check: resource.ComposeTestCheckFunc(
<<<<<<< HEAD
					testAccCheckBillingGroupExists(ctx, resourceName),
					resource.TestCheckResourceAttr(resourceName, "tags.%", "1"),
					resource.TestCheckResourceAttr(resourceName, "tags.key1", "value1"),
=======
					testAccCheckBillingGroupExists(ctx, resourceName, &v),
					resource.TestCheckResourceAttr(resourceName, acctest.CtTagsPercent, acctest.CtOne),
					resource.TestCheckResourceAttr(resourceName, "tags.key1", acctest.CtValue1),
>>>>>>> f6efa6cf
				),
			},
			{
				ResourceName:      resourceName,
				ImportState:       true,
				ImportStateVerify: true,
			},
			{
				Config: testAccBillingGroupConfig_tags2(rName, acctest.CtKey1, "value1updated", acctest.CtKey2, acctest.CtValue2),
				Check: resource.ComposeTestCheckFunc(
<<<<<<< HEAD
					testAccCheckBillingGroupExists(ctx, resourceName),
					resource.TestCheckResourceAttr(resourceName, "tags.%", "2"),
=======
					testAccCheckBillingGroupExists(ctx, resourceName, &v),
					resource.TestCheckResourceAttr(resourceName, acctest.CtTagsPercent, acctest.CtTwo),
>>>>>>> f6efa6cf
					resource.TestCheckResourceAttr(resourceName, "tags.key1", "value1updated"),
					resource.TestCheckResourceAttr(resourceName, "tags.key2", acctest.CtValue2),
				),
			},
			{
				Config: testAccBillingGroupConfig_tags1(rName, acctest.CtKey2, acctest.CtValue2),
				Check: resource.ComposeTestCheckFunc(
<<<<<<< HEAD
					testAccCheckBillingGroupExists(ctx, resourceName),
					resource.TestCheckResourceAttr(resourceName, "tags.%", "1"),
					resource.TestCheckResourceAttr(resourceName, "tags.key2", "value2"),
=======
					testAccCheckBillingGroupExists(ctx, resourceName, &v),
					resource.TestCheckResourceAttr(resourceName, acctest.CtTagsPercent, acctest.CtOne),
					resource.TestCheckResourceAttr(resourceName, "tags.key2", acctest.CtValue2),
>>>>>>> f6efa6cf
				),
			},
		},
	})
}

func TestAccIoTBillingGroup_properties(t *testing.T) {
	ctx := acctest.Context(t)
	rName := sdkacctest.RandomWithPrefix(acctest.ResourcePrefix)
	resourceName := "aws_iot_billing_group.test"

	resource.ParallelTest(t, resource.TestCase{
		PreCheck:                 func() { acctest.PreCheck(ctx, t) },
		ErrorCheck:               acctest.ErrorCheck(t, names.IoTServiceID),
		ProtoV5ProviderFactories: acctest.ProtoV5ProviderFactories,
		CheckDestroy:             testAccCheckBillingGroupDestroy(ctx),
		Steps: []resource.TestStep{
			{
				Config: testAccBillingGroupConfig_properties(rName),
				Check: resource.ComposeTestCheckFunc(
<<<<<<< HEAD
					testAccCheckBillingGroupExists(ctx, resourceName),
					resource.TestCheckResourceAttr(resourceName, "properties.#", "1"),
=======
					testAccCheckBillingGroupExists(ctx, resourceName, &v),
					resource.TestCheckResourceAttr(resourceName, "properties.#", acctest.CtOne),
>>>>>>> f6efa6cf
					resource.TestCheckResourceAttr(resourceName, "properties.0.description", "test description 1"),
					resource.TestCheckResourceAttr(resourceName, names.AttrVersion, acctest.CtOne),
				),
			},
			{
				ResourceName:      resourceName,
				ImportState:       true,
				ImportStateVerify: true,
			},
			{
				Config: testAccBillingGroupConfig_propertiesUpdated(rName),
				Check: resource.ComposeTestCheckFunc(
<<<<<<< HEAD
					testAccCheckBillingGroupExists(ctx, resourceName),
					resource.TestCheckResourceAttr(resourceName, "properties.#", "1"),
=======
					testAccCheckBillingGroupExists(ctx, resourceName, &v),
					resource.TestCheckResourceAttr(resourceName, "properties.#", acctest.CtOne),
>>>>>>> f6efa6cf
					resource.TestCheckResourceAttr(resourceName, "properties.0.description", "test description 2"),
					resource.TestCheckResourceAttr(resourceName, names.AttrVersion, acctest.CtTwo),
				),
			},
		},
	})
}

func testAccCheckBillingGroupExists(ctx context.Context, n string) resource.TestCheckFunc {
	return func(s *terraform.State) error {
		rs, ok := s.RootModule().Resources[n]
		if !ok {
			return fmt.Errorf("Not found: %s", n)
		}

		conn := acctest.Provider.Meta().(*conns.AWSClient).IoTClient(ctx)

		_, err := tfiot.FindBillingGroupByName(ctx, conn, rs.Primary.ID)

		return err
	}
}

func testAccCheckBillingGroupDestroy(ctx context.Context) resource.TestCheckFunc {
	return func(s *terraform.State) error {
		conn := acctest.Provider.Meta().(*conns.AWSClient).IoTClient(ctx)

		for _, rs := range s.RootModule().Resources {
			if rs.Type != "aws_iot_billing_group" {
				continue
			}

			_, err := tfiot.FindBillingGroupByName(ctx, conn, rs.Primary.ID)

			if tfresource.NotFound(err) {
				continue
			}

			if err != nil {
				return err
			}

			return fmt.Errorf("IoT Billing Group %s still exists", rs.Primary.ID)
		}

		return nil
	}
}

func testAccBillingGroupConfig_basic(rName string) string {
	return fmt.Sprintf(`
resource "aws_iot_billing_group" "test" {
  name = %[1]q
}
`, rName)
}

func testAccBillingGroupConfig_tags1(rName, tagKey1, tagValue1 string) string {
	return fmt.Sprintf(`
resource "aws_iot_billing_group" "test" {
  name = %[1]q

  tags = {
    %[2]q = %[3]q
  }
}
`, rName, tagKey1, tagValue1)
}

func testAccBillingGroupConfig_tags2(rName, tagKey1, tagValue1, tagKey2, tagValue2 string) string {
	return fmt.Sprintf(`
resource "aws_iot_billing_group" "test" {
  name = %[1]q

  tags = {
    %[2]q = %[3]q
    %[4]q = %[5]q
  }
}
`, rName, tagKey1, tagValue1, tagKey2, tagValue2)
}

func testAccBillingGroupConfig_properties(rName string) string {
	return fmt.Sprintf(`
resource "aws_iot_billing_group" "test" {
  name = %[1]q

  properties {
    description = "test description 1"
  }
}
`, rName)
}

func testAccBillingGroupConfig_propertiesUpdated(rName string) string {
	return fmt.Sprintf(`
resource "aws_iot_billing_group" "test" {
  name = %[1]q

  properties {
    description = "test description 2"
  }
}
`, rName)
}<|MERGE_RESOLUTION|>--- conflicted
+++ resolved
@@ -89,15 +89,9 @@
 			{
 				Config: testAccBillingGroupConfig_tags1(rName, acctest.CtKey1, acctest.CtValue1),
 				Check: resource.ComposeTestCheckFunc(
-<<<<<<< HEAD
-					testAccCheckBillingGroupExists(ctx, resourceName),
-					resource.TestCheckResourceAttr(resourceName, "tags.%", "1"),
-					resource.TestCheckResourceAttr(resourceName, "tags.key1", "value1"),
-=======
-					testAccCheckBillingGroupExists(ctx, resourceName, &v),
+					testAccCheckBillingGroupExists(ctx, resourceName),
 					resource.TestCheckResourceAttr(resourceName, acctest.CtTagsPercent, acctest.CtOne),
 					resource.TestCheckResourceAttr(resourceName, "tags.key1", acctest.CtValue1),
->>>>>>> f6efa6cf
 				),
 			},
 			{
@@ -108,13 +102,8 @@
 			{
 				Config: testAccBillingGroupConfig_tags2(rName, acctest.CtKey1, "value1updated", acctest.CtKey2, acctest.CtValue2),
 				Check: resource.ComposeTestCheckFunc(
-<<<<<<< HEAD
-					testAccCheckBillingGroupExists(ctx, resourceName),
-					resource.TestCheckResourceAttr(resourceName, "tags.%", "2"),
-=======
-					testAccCheckBillingGroupExists(ctx, resourceName, &v),
+					testAccCheckBillingGroupExists(ctx, resourceName),
 					resource.TestCheckResourceAttr(resourceName, acctest.CtTagsPercent, acctest.CtTwo),
->>>>>>> f6efa6cf
 					resource.TestCheckResourceAttr(resourceName, "tags.key1", "value1updated"),
 					resource.TestCheckResourceAttr(resourceName, "tags.key2", acctest.CtValue2),
 				),
@@ -122,15 +111,9 @@
 			{
 				Config: testAccBillingGroupConfig_tags1(rName, acctest.CtKey2, acctest.CtValue2),
 				Check: resource.ComposeTestCheckFunc(
-<<<<<<< HEAD
-					testAccCheckBillingGroupExists(ctx, resourceName),
-					resource.TestCheckResourceAttr(resourceName, "tags.%", "1"),
-					resource.TestCheckResourceAttr(resourceName, "tags.key2", "value2"),
-=======
-					testAccCheckBillingGroupExists(ctx, resourceName, &v),
+					testAccCheckBillingGroupExists(ctx, resourceName),
 					resource.TestCheckResourceAttr(resourceName, acctest.CtTagsPercent, acctest.CtOne),
 					resource.TestCheckResourceAttr(resourceName, "tags.key2", acctest.CtValue2),
->>>>>>> f6efa6cf
 				),
 			},
 		},
@@ -151,13 +134,8 @@
 			{
 				Config: testAccBillingGroupConfig_properties(rName),
 				Check: resource.ComposeTestCheckFunc(
-<<<<<<< HEAD
-					testAccCheckBillingGroupExists(ctx, resourceName),
-					resource.TestCheckResourceAttr(resourceName, "properties.#", "1"),
-=======
-					testAccCheckBillingGroupExists(ctx, resourceName, &v),
+					testAccCheckBillingGroupExists(ctx, resourceName),
 					resource.TestCheckResourceAttr(resourceName, "properties.#", acctest.CtOne),
->>>>>>> f6efa6cf
 					resource.TestCheckResourceAttr(resourceName, "properties.0.description", "test description 1"),
 					resource.TestCheckResourceAttr(resourceName, names.AttrVersion, acctest.CtOne),
 				),
@@ -170,13 +148,8 @@
 			{
 				Config: testAccBillingGroupConfig_propertiesUpdated(rName),
 				Check: resource.ComposeTestCheckFunc(
-<<<<<<< HEAD
-					testAccCheckBillingGroupExists(ctx, resourceName),
-					resource.TestCheckResourceAttr(resourceName, "properties.#", "1"),
-=======
-					testAccCheckBillingGroupExists(ctx, resourceName, &v),
+					testAccCheckBillingGroupExists(ctx, resourceName),
 					resource.TestCheckResourceAttr(resourceName, "properties.#", acctest.CtOne),
->>>>>>> f6efa6cf
 					resource.TestCheckResourceAttr(resourceName, "properties.0.description", "test description 2"),
 					resource.TestCheckResourceAttr(resourceName, names.AttrVersion, acctest.CtTwo),
 				),
