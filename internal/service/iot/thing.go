// Copyright (c) HashiCorp, Inc.
// SPDX-License-Identifier: MPL-2.0

package iot

import (
	"context"
	"log"

	"github.com/aws/aws-sdk-go-v2/aws"
	"github.com/aws/aws-sdk-go-v2/service/iot"
	awstypes "github.com/aws/aws-sdk-go-v2/service/iot/types"
	"github.com/hashicorp/terraform-plugin-sdk/v2/diag"
	"github.com/hashicorp/terraform-plugin-sdk/v2/helper/retry"
	"github.com/hashicorp/terraform-plugin-sdk/v2/helper/schema"
	"github.com/hashicorp/terraform-plugin-sdk/v2/helper/validation"
	"github.com/hashicorp/terraform-provider-aws/internal/conns"
	"github.com/hashicorp/terraform-provider-aws/internal/errs"
	"github.com/hashicorp/terraform-provider-aws/internal/errs/sdkdiag"
	"github.com/hashicorp/terraform-provider-aws/internal/flex"
	"github.com/hashicorp/terraform-provider-aws/internal/tfresource"
	"github.com/hashicorp/terraform-provider-aws/names"
)

// @SDKResource("aws_iot_thing")
func ResourceThing() *schema.Resource {
	return &schema.Resource{
		CreateWithoutTimeout: resourceThingCreate,
		ReadWithoutTimeout:   resourceThingRead,
		UpdateWithoutTimeout: resourceThingUpdate,
		DeleteWithoutTimeout: resourceThingDelete,

		Importer: &schema.ResourceImporter{
			StateContext: schema.ImportStatePassthroughContext,
		},

		Schema: map[string]*schema.Schema{
			names.AttrARN: {
				Type:     schema.TypeString,
				Computed: true,
			},
			names.AttrAttributes: {
				Type:     schema.TypeMap,
				Optional: true,
				Elem:     &schema.Schema{Type: schema.TypeString},
			},
			"default_client_id": {
				Type:     schema.TypeString,
				Computed: true,
			},
			names.AttrName: {
				Type:         schema.TypeString,
				Required:     true,
				ForceNew:     true,
				ValidateFunc: validation.StringLenBetween(1, 128),
			},
			"thing_type_name": {
				Type:         schema.TypeString,
				Optional:     true,
				ValidateFunc: validation.StringLenBetween(1, 128),
			},
			names.AttrVersion: {
				Type:     schema.TypeInt,
				Computed: true,
			},
		},
	}
}

func resourceThingCreate(ctx context.Context, d *schema.ResourceData, meta interface{}) diag.Diagnostics {
	var diags diag.Diagnostics
	conn := meta.(*conns.AWSClient).IoTClient(ctx)

	name := d.Get(names.AttrName).(string)
	input := &iot.CreateThingInput{
		ThingName: aws.String(name),
	}

<<<<<<< HEAD
	if v, ok := d.GetOk("attributes"); ok && len(v.(map[string]interface{})) > 0 {
		input.AttributePayload = &awstypes.AttributePayload{
			Attributes: flex.ExpandStringValueMap(v.(map[string]interface{})),
=======
	if v, ok := d.GetOk(names.AttrAttributes); ok && len(v.(map[string]interface{})) > 0 {
		input.AttributePayload = &iot.AttributePayload{
			Attributes: flex.ExpandStringMap(v.(map[string]interface{})),
>>>>>>> f6efa6cf
		}
	}

	if v, ok := d.GetOk("thing_type_name"); ok {
		input.ThingTypeName = aws.String(v.(string))
	}

	log.Printf("[DEBUG] Creating IoT Thing: %s", d.Id())
	output, err := conn.CreateThing(ctx, input)

	if err != nil {
		return sdkdiag.AppendErrorf(diags, "creating IoT Thing (%s): %s", name, err)
	}

	d.SetId(aws.ToString(output.ThingName))

	return append(diags, resourceThingRead(ctx, d, meta)...)
}

func resourceThingRead(ctx context.Context, d *schema.ResourceData, meta interface{}) diag.Diagnostics {
	var diags diag.Diagnostics
	conn := meta.(*conns.AWSClient).IoTClient(ctx)

	output, err := findThingByName(ctx, conn, d.Id())

	if !d.IsNewResource() && tfresource.NotFound(err) {
		log.Printf("[WARN] IoT Thing (%s) not found, removing from state", d.Id())
		d.SetId("")
		return diags
	}

	if err != nil {
		return sdkdiag.AppendErrorf(diags, "reading IoT Thing (%s): %s", d.Id(), err)
	}

	d.Set(names.AttrARN, output.ThingArn)
	d.Set("default_client_id", output.DefaultClientId)
	d.Set(names.AttrName, output.ThingName)
<<<<<<< HEAD
	d.Set("attributes", aws.StringMap(output.Attributes))
=======
	d.Set(names.AttrAttributes, aws.StringValueMap(output.Attributes))
>>>>>>> f6efa6cf
	d.Set("thing_type_name", output.ThingTypeName)
	d.Set(names.AttrVersion, output.Version)

	return diags
}

func resourceThingUpdate(ctx context.Context, d *schema.ResourceData, meta interface{}) diag.Diagnostics {
	var diags diag.Diagnostics
	conn := meta.(*conns.AWSClient).IoTClient(ctx)

	input := &iot.UpdateThingInput{
		ThingName: aws.String(d.Get(names.AttrName).(string)),
	}

<<<<<<< HEAD
	if d.HasChange("attributes") {
		attributes := map[string]string{}

		if v, ok := d.GetOk("attributes"); ok && len(v.(map[string]interface{})) > 0 {
			attributes = flex.ExpandStringValueMap(v.(map[string]interface{}))
=======
	if d.HasChange(names.AttrAttributes) {
		attributes := map[string]*string{}

		if v, ok := d.GetOk(names.AttrAttributes); ok && len(v.(map[string]interface{})) > 0 {
			attributes = flex.ExpandStringMap(v.(map[string]interface{}))
>>>>>>> f6efa6cf
		}

		input.AttributePayload = &awstypes.AttributePayload{
			Attributes: attributes,
		}
	}

	if d.HasChange("thing_type_name") {
		if v, ok := d.GetOk("thing_type_name"); ok {
			input.ThingTypeName = aws.String(v.(string))
		} else {
			input.RemoveThingType = true
		}
	}

	log.Printf("[DEBUG] Updating IoT Thing: %s", d.Id())
	_, err := conn.UpdateThing(ctx, input)

	if err != nil {
		return sdkdiag.AppendErrorf(diags, "updating IoT Thing (%s): %s", d.Id(), err)
	}

	return append(diags, resourceThingRead(ctx, d, meta)...)
}

func resourceThingDelete(ctx context.Context, d *schema.ResourceData, meta interface{}) diag.Diagnostics {
	var diags diag.Diagnostics
	conn := meta.(*conns.AWSClient).IoTClient(ctx)

	log.Printf("[DEBUG] Deleting IoT Thing: %s", d.Id())
	_, err := conn.DeleteThing(ctx, &iot.DeleteThingInput{
		ThingName: aws.String(d.Id()),
	})

	if errs.IsA[*awstypes.ResourceNotFoundException](err) {
		return diags
	}

	if err != nil {
		return sdkdiag.AppendErrorf(diags, "deleting IoT Thing (%s): %s", d.Id(), err)
	}

	return diags
}

func findThingByName(ctx context.Context, conn *iot.Client, name string) (*iot.DescribeThingOutput, error) {
	input := &iot.DescribeThingInput{
		ThingName: aws.String(name),
	}

	output, err := conn.DescribeThing(ctx, input)

	if errs.IsA[*awstypes.ResourceNotFoundException](err) {
		return nil, &retry.NotFoundError{
			LastError:   err,
			LastRequest: input,
		}
	}

	if err != nil {
		return nil, err
	}

	if output == nil {
		return nil, tfresource.NewEmptyResultError(input)
	}

	return output, nil
}<|MERGE_RESOLUTION|>--- conflicted
+++ resolved
@@ -76,15 +76,9 @@
 		ThingName: aws.String(name),
 	}
 
-<<<<<<< HEAD
-	if v, ok := d.GetOk("attributes"); ok && len(v.(map[string]interface{})) > 0 {
+	if v, ok := d.GetOk(names.AttrAttributes); ok && len(v.(map[string]interface{})) > 0 {
 		input.AttributePayload = &awstypes.AttributePayload{
 			Attributes: flex.ExpandStringValueMap(v.(map[string]interface{})),
-=======
-	if v, ok := d.GetOk(names.AttrAttributes); ok && len(v.(map[string]interface{})) > 0 {
-		input.AttributePayload = &iot.AttributePayload{
-			Attributes: flex.ExpandStringMap(v.(map[string]interface{})),
->>>>>>> f6efa6cf
 		}
 	}
 
@@ -123,11 +117,7 @@
 	d.Set(names.AttrARN, output.ThingArn)
 	d.Set("default_client_id", output.DefaultClientId)
 	d.Set(names.AttrName, output.ThingName)
-<<<<<<< HEAD
-	d.Set("attributes", aws.StringMap(output.Attributes))
-=======
-	d.Set(names.AttrAttributes, aws.StringValueMap(output.Attributes))
->>>>>>> f6efa6cf
+	d.Set(names.AttrAttributes, aws.StringMap(output.Attributes))
 	d.Set("thing_type_name", output.ThingTypeName)
 	d.Set(names.AttrVersion, output.Version)
 
@@ -142,19 +132,11 @@
 		ThingName: aws.String(d.Get(names.AttrName).(string)),
 	}
 
-<<<<<<< HEAD
-	if d.HasChange("attributes") {
+	if d.HasChange(names.AttrAttributes) {
 		attributes := map[string]string{}
 
-		if v, ok := d.GetOk("attributes"); ok && len(v.(map[string]interface{})) > 0 {
+		if v, ok := d.GetOk(names.AttrAttributes); ok && len(v.(map[string]interface{})) > 0 {
 			attributes = flex.ExpandStringValueMap(v.(map[string]interface{}))
-=======
-	if d.HasChange(names.AttrAttributes) {
-		attributes := map[string]*string{}
-
-		if v, ok := d.GetOk(names.AttrAttributes); ok && len(v.(map[string]interface{})) > 0 {
-			attributes = flex.ExpandStringMap(v.(map[string]interface{}))
->>>>>>> f6efa6cf
 		}
 
 		input.AttributePayload = &awstypes.AttributePayload{
