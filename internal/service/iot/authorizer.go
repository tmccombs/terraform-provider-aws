// Copyright (c) HashiCorp, Inc.
// SPDX-License-Identifier: MPL-2.0

package iot

import (
	"context"
	"errors"
	"log"

	"github.com/YakDriver/regexache"
	"github.com/aws/aws-sdk-go-v2/aws"
	"github.com/aws/aws-sdk-go-v2/service/iot"
	awstypes "github.com/aws/aws-sdk-go-v2/service/iot/types"
	"github.com/hashicorp/terraform-plugin-sdk/v2/diag"
	"github.com/hashicorp/terraform-plugin-sdk/v2/helper/customdiff"
	"github.com/hashicorp/terraform-plugin-sdk/v2/helper/retry"
	"github.com/hashicorp/terraform-plugin-sdk/v2/helper/schema"
	"github.com/hashicorp/terraform-plugin-sdk/v2/helper/validation"
	"github.com/hashicorp/terraform-provider-aws/internal/conns"
	"github.com/hashicorp/terraform-provider-aws/internal/enum"
	"github.com/hashicorp/terraform-provider-aws/internal/errs"
	"github.com/hashicorp/terraform-provider-aws/internal/errs/sdkdiag"
	"github.com/hashicorp/terraform-provider-aws/internal/flex"
	tftags "github.com/hashicorp/terraform-provider-aws/internal/tags"
	"github.com/hashicorp/terraform-provider-aws/internal/tfresource"
	"github.com/hashicorp/terraform-provider-aws/internal/verify"
	"github.com/hashicorp/terraform-provider-aws/names"
)

// @SDKResource("aws_iot_authorizer")
// @Tags(identifierAttribute="arn")
func ResourceAuthorizer() *schema.Resource {
	return &schema.Resource{
		CreateWithoutTimeout: resourceAuthorizerCreate,
		ReadWithoutTimeout:   resourceAuthorizerRead,
		UpdateWithoutTimeout: resourceAuthorizerUpdate,
		DeleteWithoutTimeout: resourceAuthorizerDelete,

		Importer: &schema.ResourceImporter{
			StateContext: schema.ImportStatePassthroughContext,
		},

		CustomizeDiff: customdiff.Sequence(
			verify.SetTagsDiff,
			resourceAuthorizerCustomizeDiff,
		),

		Schema: map[string]*schema.Schema{
			names.AttrARN: {
				Type:     schema.TypeString,
				Computed: true,
			},
			"authorizer_function_arn": {
				Type:         schema.TypeString,
				Required:     true,
				ValidateFunc: verify.ValidARN,
			},
			"enable_caching_for_http": {
				Type:     schema.TypeBool,
				Optional: true,
				Default:  false,
			},
			names.AttrName: {
				Type:     schema.TypeString,
				Required: true,
				ValidateFunc: validation.All(
					validation.StringLenBetween(1, 128),
					validation.StringMatch(regexache.MustCompile(`^[\w=,@-]+`), "must contain only alphanumeric characters, underscores, and hyphens"),
				),
			},
			"signing_disabled": {
				Type:     schema.TypeBool,
				Optional: true,
				Default:  false,
			},
<<<<<<< HEAD
			"status": {
				Type:             schema.TypeString,
				Optional:         true,
				Default:          awstypes.AuthorizerStatusActive,
				ValidateDiagFunc: enum.Validate[awstypes.AuthorizerStatus](),
=======
			names.AttrStatus: {
				Type:         schema.TypeString,
				Optional:     true,
				Default:      iot.AuthorizerStatusActive,
				ValidateFunc: validation.StringInSlice(iot.AuthorizerStatus_Values(), false),
>>>>>>> 034aabf1
			},
			names.AttrTags:    tftags.TagsSchema(),
			names.AttrTagsAll: tftags.TagsSchemaComputed(),
			"token_key_name": {
				Type:     schema.TypeString,
				Optional: true,
				ValidateFunc: validation.All(
					validation.StringLenBetween(1, 128),
					validation.StringMatch(regexache.MustCompile(`^[0-9A-Za-z_-]+`), "must contain only alphanumeric characters, underscores, and hyphens"),
				),
			},
			"token_signing_public_keys": {
				Type:      schema.TypeMap,
				Optional:  true,
				Elem:      &schema.Schema{Type: schema.TypeString},
				Sensitive: true,
			},
		},
	}
}

func resourceAuthorizerCreate(ctx context.Context, d *schema.ResourceData, meta interface{}) diag.Diagnostics {
	var diags diag.Diagnostics
	conn := meta.(*conns.AWSClient).IoTClient(ctx)

	name := d.Get(names.AttrName).(string)
	input := &iot.CreateAuthorizerInput{
		AuthorizerFunctionArn: aws.String(d.Get("authorizer_function_arn").(string)),
		AuthorizerName:        aws.String(name),
		EnableCachingForHttp:  aws.Bool(d.Get("enable_caching_for_http").(bool)),
		SigningDisabled:       aws.Bool(d.Get("signing_disabled").(bool)),
<<<<<<< HEAD
		Status:                awstypes.AuthorizerStatus((d.Get("status").(string))),
		Tags:                  getTagsIn(ctx),
=======
		Status:                aws.String(d.Get(names.AttrStatus).(string)),
>>>>>>> 034aabf1
	}

	if v, ok := d.GetOk("token_key_name"); ok {
		input.TokenKeyName = aws.String(v.(string))
	}

	if v, ok := d.GetOk("token_signing_public_keys"); ok {
		input.TokenSigningPublicKeys = flex.ExpandStringValueMap(v.(map[string]interface{}))
	}

	log.Printf("[INFO] Creating IoT Authorizer: %s", d.Id())
	output, err := conn.CreateAuthorizer(ctx, input)

	if err != nil {
		return sdkdiag.AppendErrorf(diags, "creating IoT Authorizer (%s): %s", name, err)
	}

	d.SetId(aws.ToString(output.AuthorizerName))

	return append(diags, resourceAuthorizerRead(ctx, d, meta)...)
}

func resourceAuthorizerRead(ctx context.Context, d *schema.ResourceData, meta interface{}) diag.Diagnostics {
	var diags diag.Diagnostics
	conn := meta.(*conns.AWSClient).IoTClient(ctx)

	authorizer, err := findAuthorizerByName(ctx, conn, d.Id())

	if !d.IsNewResource() && tfresource.NotFound(err) {
		log.Printf("[WARN] IoT Authorizer (%s) not found, removing from state", d.Id())
		d.SetId("")
		return diags
	}

	if err != nil {
		return sdkdiag.AppendErrorf(diags, "reading IoT Authorizer (%s): %s", d.Id(), err)
	}

	d.Set(names.AttrARN, authorizer.AuthorizerArn)
	d.Set("authorizer_function_arn", authorizer.AuthorizerFunctionArn)
	d.Set("enable_caching_for_http", authorizer.EnableCachingForHttp)
	d.Set(names.AttrName, authorizer.AuthorizerName)
	d.Set("signing_disabled", authorizer.SigningDisabled)
	d.Set(names.AttrStatus, authorizer.Status)
	d.Set("token_key_name", authorizer.TokenKeyName)
	d.Set("token_signing_public_keys", aws.StringMap(authorizer.TokenSigningPublicKeys))

	return diags
}

func resourceAuthorizerUpdate(ctx context.Context, d *schema.ResourceData, meta interface{}) diag.Diagnostics {
	var diags diag.Diagnostics
	conn := meta.(*conns.AWSClient).IoTClient(ctx)

	input := iot.UpdateAuthorizerInput{
		AuthorizerName: aws.String(d.Id()),
	}

	if d.HasChange("authorizer_function_arn") {
		input.AuthorizerFunctionArn = aws.String(d.Get("authorizer_function_arn").(string))
	}

	if d.HasChange("enable_caching_for_http") {
		input.EnableCachingForHttp = aws.Bool(d.Get("enable_caching_for_http").(bool))
	}

<<<<<<< HEAD
	if d.HasChange("status") {
		input.Status = awstypes.AuthorizerStatus(d.Get("status").(string))
=======
	if d.HasChange(names.AttrStatus) {
		input.Status = aws.String(d.Get(names.AttrStatus).(string))
>>>>>>> 034aabf1
	}

	if d.HasChange("token_key_name") {
		input.TokenKeyName = aws.String(d.Get("token_key_name").(string))
	}

	if d.HasChange("token_signing_public_keys") {
		input.TokenSigningPublicKeys = flex.ExpandStringValueMap(d.Get("token_signing_public_keys").(map[string]interface{}))
	}

	log.Printf("[INFO] Updating IoT Authorizer: %s", d.Id())
	_, err := conn.UpdateAuthorizer(ctx, &input)

	if err != nil {
		return sdkdiag.AppendErrorf(diags, "updating IoT Authorizer (%s): %s", d.Id(), err)
	}

	return append(diags, resourceAuthorizerRead(ctx, d, meta)...)
}

func resourceAuthorizerDelete(ctx context.Context, d *schema.ResourceData, meta interface{}) diag.Diagnostics {
	var diags diag.Diagnostics
	conn := meta.(*conns.AWSClient).IoTClient(ctx)

	// In order to delete an IoT Authorizer, you must set it inactive first.
<<<<<<< HEAD
	if d.Get("status").(string) == string(awstypes.AuthorizerStatusActive) {
=======
	if d.Get(names.AttrStatus).(string) == iot.AuthorizerStatusActive {
>>>>>>> 034aabf1
		log.Printf("[INFO] Deactivating IoT Authorizer: %s", d.Id())
		_, err := conn.UpdateAuthorizer(ctx, &iot.UpdateAuthorizerInput{
			AuthorizerName: aws.String(d.Id()),
			Status:         awstypes.AuthorizerStatusInactive,
		})

		if errs.IsA[*awstypes.ResourceNotFoundException](err) {
			return diags
		}

		if err != nil {
			return sdkdiag.AppendErrorf(diags, "deactivating IoT Authorizer (%s): %s", d.Id(), err)
		}
	}

	log.Printf("[INFO] Deleting IoT Authorizer: %s", d.Id())
	_, err := conn.DeleteAuthorizer(ctx, &iot.DeleteAuthorizerInput{
		AuthorizerName: aws.String(d.Id()),
	})

	if errs.IsA[*awstypes.ResourceNotFoundException](err) {
		return diags
	}

	if err != nil {
		return sdkdiag.AppendErrorf(diags, "deleting IOT Authorizer (%s): %s", d.Id(), err)
	}

	return diags
}

func resourceAuthorizerCustomizeDiff(_ context.Context, diff *schema.ResourceDiff, v interface{}) error {
	if !diff.Get("signing_disabled").(bool) {
		if _, ok := diff.GetOk("token_key_name"); !ok {
			return errors.New(`"token_key_name" is required when signing is enabled`)
		}
		if _, ok := diff.GetOk("token_signing_public_keys"); !ok {
			return errors.New(`"token_signing_public_keys" is required when signing is enabled`)
		}
	}

	return nil
}

func findAuthorizerByName(ctx context.Context, conn *iot.Client, name string) (*awstypes.AuthorizerDescription, error) {
	input := &iot.DescribeAuthorizerInput{
		AuthorizerName: aws.String(name),
	}

	output, err := conn.DescribeAuthorizer(ctx, input)

	if errs.IsA[*awstypes.ResourceNotFoundException](err) {
		return nil, &retry.NotFoundError{
			LastError:   err,
			LastRequest: input,
		}
	}

	if err != nil {
		return nil, err
	}

	if output == nil || output.AuthorizerDescription == nil {
		return nil, tfresource.NewEmptyResultError(input)
	}

	return output.AuthorizerDescription, nil
}<|MERGE_RESOLUTION|>--- conflicted
+++ resolved
@@ -74,19 +74,11 @@
 				Optional: true,
 				Default:  false,
 			},
-<<<<<<< HEAD
-			"status": {
+			names.AttrStatus: {
 				Type:             schema.TypeString,
 				Optional:         true,
 				Default:          awstypes.AuthorizerStatusActive,
 				ValidateDiagFunc: enum.Validate[awstypes.AuthorizerStatus](),
-=======
-			names.AttrStatus: {
-				Type:         schema.TypeString,
-				Optional:     true,
-				Default:      iot.AuthorizerStatusActive,
-				ValidateFunc: validation.StringInSlice(iot.AuthorizerStatus_Values(), false),
->>>>>>> 034aabf1
 			},
 			names.AttrTags:    tftags.TagsSchema(),
 			names.AttrTagsAll: tftags.TagsSchemaComputed(),
@@ -118,12 +110,8 @@
 		AuthorizerName:        aws.String(name),
 		EnableCachingForHttp:  aws.Bool(d.Get("enable_caching_for_http").(bool)),
 		SigningDisabled:       aws.Bool(d.Get("signing_disabled").(bool)),
-<<<<<<< HEAD
-		Status:                awstypes.AuthorizerStatus((d.Get("status").(string))),
+		Status:                awstypes.AuthorizerStatus((d.Get(names.AttrStatus).(string))),
 		Tags:                  getTagsIn(ctx),
-=======
-		Status:                aws.String(d.Get(names.AttrStatus).(string)),
->>>>>>> 034aabf1
 	}
 
 	if v, ok := d.GetOk("token_key_name"); ok {
@@ -190,13 +178,8 @@
 		input.EnableCachingForHttp = aws.Bool(d.Get("enable_caching_for_http").(bool))
 	}
 
-<<<<<<< HEAD
-	if d.HasChange("status") {
-		input.Status = awstypes.AuthorizerStatus(d.Get("status").(string))
-=======
 	if d.HasChange(names.AttrStatus) {
-		input.Status = aws.String(d.Get(names.AttrStatus).(string))
->>>>>>> 034aabf1
+		input.Status = awstypes.AuthorizerStatus(d.Get(names.AttrStatus).(string))
 	}
 
 	if d.HasChange("token_key_name") {
@@ -222,11 +205,7 @@
 	conn := meta.(*conns.AWSClient).IoTClient(ctx)
 
 	// In order to delete an IoT Authorizer, you must set it inactive first.
-<<<<<<< HEAD
-	if d.Get("status").(string) == string(awstypes.AuthorizerStatusActive) {
-=======
-	if d.Get(names.AttrStatus).(string) == iot.AuthorizerStatusActive {
->>>>>>> 034aabf1
+	if d.Get(names.AttrStatus).(string) == string(awstypes.AuthorizerStatusActive) {
 		log.Printf("[INFO] Deactivating IoT Authorizer: %s", d.Id())
 		_, err := conn.UpdateAuthorizer(ctx, &iot.UpdateAuthorizerInput{
 			AuthorizerName: aws.String(d.Id()),
